--- conflicted
+++ resolved
@@ -13,16 +13,6 @@
     },
   ],
   Array [
-<<<<<<< HEAD
-    Object {
-      "payload": Object {
-        "error": [Error: Received error from server],
-        "searchId": 2,
-      },
-      "type": "ROUTING_ERROR",
-    },
-  ],
-=======
     [Function],
   ],
   Array [
@@ -38,7 +28,6 @@
   Array [
     [Function],
   ],
->>>>>>> ab5b4ed7
 ]
 `;
 
@@ -55,19 +44,7 @@
     },
   ],
   Array [
-<<<<<<< HEAD
-    Object {
-      "payload": Object {
-        "response": Object {
-          "fake": "response",
-        },
-        "searchId": 1,
-      },
-      "type": "ROUTING_RESPONSE",
-    },
-=======
     [Function],
->>>>>>> ab5b4ed7
   ],
 ]
 `;
