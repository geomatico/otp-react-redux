// import this polyfill in order to make webapp compatible with IE 11
import 'es6-math'

import {ClassicLegIcon, ClassicModeIcon} from '@opentripplanner/icons'
import { createHashHistory } from 'history'
import { connectRouter, routerMiddleware } from 'connected-react-router'
import React, { Component } from 'react'
import { render } from 'react-dom'
import { createStore, combineReducers, applyMiddleware, compose } from 'redux'
import { Provider } from 'react-redux'
import thunk from 'redux-thunk'
import createLogger from 'redux-logger'

// Auth0
import { Auth0Provider } from 'use-auth0-hooks'
import { accountLinks, getAuth0Callbacks, getAuth0Config } from './lib/util/auth'
import { AUTH0_SCOPE, URL_ROOT } from './lib/util/constants'

// import Bootstrap Grid components for layout
import { Nav, Navbar, Grid, Row, Col } from 'react-bootstrap'

// import Auth0Wrapper from './lib/components/user/auth0-wrapper'

// import OTP-RR components
import {
  AppMenu,
  DefaultMainPanel,
  Map,
  MobileMain,
  NavLoginButtonAuth0,
  ResponsiveWebapp,
  createOtpReducer,
  createOtpUserReducer
} from './lib'
// load the OTP configuration
import otpConfig from './config.yml'

// Set useCustomIcons to true to override classic icons with the exports from
// custom-icons.js
const useCustomIcons = false

// Define icon sets for modes.
let MyLegIcon = ClassicLegIcon
let MyModeIcon = ClassicModeIcon

if (useCustomIcons) {
  const CustomIcons = require('./custom-icons')
  MyLegIcon = CustomIcons.CustomLegIcon
  MyModeIcon = CustomIcons.CustomModeIcon
}

// create an initial query for demo/testing purposes
const initialQuery = {
  from: {
    lat: 45.5246,
    lon: -122.6710
  },
  to: {
    lat: 45.5307,
    lon: -122.6647
  },
  type: 'ITINERARY'
}

const history = createHashHistory()
const middleware = [
  thunk,
  routerMiddleware(history) // for dispatching history actions
]

// check if app is being run in development mode. If so, enable redux-logger
if (process.env.NODE_ENV === 'development') {
  middleware.push(createLogger())
}

// set up the Redux store
const store = createStore(
  combineReducers({
    otp: createOtpReducer(otpConfig),
    otpUser: createOtpUserReducer(),
    router: connectRouter(history)
  }),
  compose(applyMiddleware(...middleware))
)

// Auth0 config and callbacks.
const auth0Config = getAuth0Config(otpConfig.persistence)
const auth0Callbacks = getAuth0Callbacks(store)

// define a simple responsive UI using Bootstrap and OTP-RR
class OtpRRExample extends Component {
  render () {
    /** desktop view **/
    const desktopView = (
      <div className='otp'>
        <Navbar fluid inverse>
          <Navbar.Header>
            <Navbar.Brand>
              <div style={{ float: 'left', color: 'white', fontSize: 28 }}>
                <AppMenu />
              </div>
              <div className='navbar-title' style={{ marginLeft: 50 }}>OpenTripPlanner</div>
            </Navbar.Brand>
          </Navbar.Header>

          {auth0Config && (
            <Navbar.Collapse>
              <Nav pullRight>
                <NavLoginButtonAuth0
                  id='login-control'
                  links={accountLinks}
                />
              </Nav>
            </Navbar.Collapse>
          )}
        </Navbar>
        <Grid>
          <Row className='main-row'>
            <Col sm={6} md={4} className='sidebar'>
              <DefaultMainPanel LegIcon={MyLegIcon} ModeIcon={MyModeIcon} />
            </Col>
            <Col sm={6} md={8} className='map-container'>
              <Map />
            </Col>
          </Row>
        </Grid>
      </div>
    )

    /** mobile view **/
    const mobileView = (
      <MobileMain
        LegIcon={MyLegIcon}
        ModeIcon={MyModeIcon}
        map={<Map />}
        title={<div className='navbar-title'>OpenTripPlanner</div>}
      />
    )

    const responsiveWebAppRender = <ResponsiveWebapp
      desktopView={desktopView}
      mobileView={mobileView}
    />

    /** the main webapp **/
<<<<<<< HEAD
    return responsiveWebAppRender
=======
    return (
      <ResponsiveWebapp
        desktopView={desktopView}
        mobileView={mobileView}
        LegIcon={MyLegIcon}
      />
    )
>>>>>>> 4b41f9e1
  }
}

const innerProvider = (
  <Provider store={store}>
    { /**
     * If not using router history, simply include OtpRRExample here:
     * e.g.
     * <OtpRRExample />
     */
    }
    <OtpRRExample />
  </Provider>
)

// render the app
render(auth0Config
  ? (<Auth0Provider
    audience={auth0Config.audience}
    scope={AUTH0_SCOPE}
    domain={auth0Config.domain}
    clientId={auth0Config.clientId}
    redirectUri={URL_ROOT}
    {...auth0Callbacks}
  >
    {innerProvider}
  </Auth0Provider>)
  : innerProvider
,

document.getElementById('root')
)<|MERGE_RESOLUTION|>--- conflicted
+++ resolved
@@ -137,15 +137,7 @@
       />
     )
 
-    const responsiveWebAppRender = <ResponsiveWebapp
-      desktopView={desktopView}
-      mobileView={mobileView}
-    />
-
     /** the main webapp **/
-<<<<<<< HEAD
-    return responsiveWebAppRender
-=======
     return (
       <ResponsiveWebapp
         desktopView={desktopView}
@@ -153,7 +145,6 @@
         LegIcon={MyLegIcon}
       />
     )
->>>>>>> 4b41f9e1
   }
 }
 
