// import this polyfill in order to make webapp compatible with IE 11
import 'es6-math'

import {ClassicLegIcon, ClassicModeIcon} from '@opentripplanner/icons'
import { createHashHistory } from 'history'
import { connectRouter, routerMiddleware } from 'connected-react-router'
import React, { Component } from 'react'
import { render } from 'react-dom'
import { createStore, combineReducers, applyMiddleware, compose } from 'redux'
import { Provider } from 'react-redux'
import thunk from 'redux-thunk'
import createLogger from 'redux-logger'
// import Bootstrap Grid components for layout
import { Navbar, Grid, Row, Col } from 'react-bootstrap'

// import OTP-RR components
import {
  DefaultMainPanel,
  MobileMain,
  ResponsiveWebapp,
  Map,
  AppMenu,
  createOtpReducer
} from './lib'
// load the OTP configuration
import otpConfig from './config.yml'

// Set useCustomIcons to true to override classic icons with the exports from
// custom-icons.js
const useCustomIcons = false

// Define icon sets for modes.
let MyLegIcon = ClassicLegIcon
let MyModeIcon = ClassicModeIcon

if (useCustomIcons) {
  const CustomIcons = require('./custom-icons')
  MyLegIcon = CustomIcons.CustomLegIcon
  MyModeIcon = CustomIcons.CustomModeIcon
}

<<<<<<< HEAD
/**
 * For testing, try uncommenting the following two statements (and comment the two above),
 * and see how the icons get changed in:
 * - the mode options panel (select transit, bike+transit, etc.)
 * - the itinerary narrative (step-by-step directions).
 */
// const MyLegIcon = () => <Ferry />
// const MyModeIcon = () => <AerialTram />
=======
/** 
 * For more advanced users, you can replicate and customize components and observe the change in icons.
 * - For LegIcon: https://github.com/opentripplanner/otp-ui/blob/master/packages/icons/src/trimet-leg-icon.js
 * - For ModeIcon: https://github.com/opentripplanner/otp-ui/blob/master/packages/icons/src/trimet-mode-icon.js
 * The example below shuffles some icons around for demonstration purposes.
 */
/*
const CustomTransitIcon = Ferry
const CustomRailIcon = ClassicGondola
const CustomStreetcarIcon = StandardGondola
const CustomBikeRentalIcon = ClassicBus

const MyModeIcon = ({ mode, ...props }) => {
  if (!mode) return null;
  switch (mode.toLowerCase()) {
    // Place custom icons for each mode here.
    case "transit":
      return <CustomTransitIcon {...props} />
    case "rail":
      return <CustomRailIcon {...props} />
    default:
      return <ClassicModeIcon mode={mode} {...props} />
  }
}

const MyLegIcon = ({ leg, ...props }) => {
  if (
    leg.routeLongName &&
    leg.routeLongName.startsWith('MAX')
  ) {
    return <CustomStreetcarIcon />
  } else if (leg.rentedBike) {
    return <CustomBikeRentalIcon />
  }
  return <LegIcon leg={leg} ModeIcon={MyModeIcon} {...props} />
}
*/
>>>>>>> 42064659

// create an initial query for demo/testing purposes
const initialQuery = {
  from: {
    lat: 45.5246,
    lon: -122.6710
  },
  to: {
    lat: 45.5307,
    lon: -122.6647
  },
  type: 'ITINERARY'
}

const history = createHashHistory()
const middleware = [
  thunk,
  routerMiddleware(history) // for dispatching history actions
]

// check if app is being run in development mode. If so, enable redux-logger
if (process.env.NODE_ENV === 'development') {
  middleware.push(createLogger())
}

// set up the Redux store
const store = createStore(
  combineReducers({
    otp: createOtpReducer(otpConfig),
    router: connectRouter(history)
  }),
  compose(applyMiddleware(...middleware))
)

// define a simple responsive UI using Bootstrap and OTP-RR
class OtpRRExample extends Component {
  render () {
    /** desktop view **/
    const desktopView = (
      <div className='otp'>
        <Navbar>
          <Navbar.Header>
            <Navbar.Brand>
              <div style={{ float: 'left', color: 'white', fontSize: 28 }}>
                <AppMenu />
              </div>
              <div className='navbar-title' style={{ marginLeft: 50 }}>OpenTripPlanner</div>
            </Navbar.Brand>
          </Navbar.Header>
        </Navbar>
        <Grid>
          <Row className='main-row'>
            <Col sm={6} md={4} className='sidebar'>
              <DefaultMainPanel LegIcon={MyLegIcon} ModeIcon={MyModeIcon} />
            </Col>
            <Col sm={6} md={8} className='map-container'>
              <Map />
            </Col>
          </Row>
        </Grid>
      </div>
    )

    /** mobile view **/
    const mobileView = (
      <MobileMain
        LegIcon={MyLegIcon}
        ModeIcon={MyModeIcon}
        map={<Map />}
        title={<div className='navbar-title'>OpenTripPlanner</div>}
      />
    )

    /** the main webapp **/
    return (
      <ResponsiveWebapp
        desktopView={desktopView}
        mobileView={mobileView}
        LegIcon={MyLegIcon}
      />
    )
  }
}

// render the app
render(
  <Provider store={store}>
    { /**
     * If not using router history, simply include OtpRRExample here:
     * e.g.
     * <OtpRRExample />
     */
    }
    <OtpRRExample />

  </Provider>,
  document.getElementById('root')
)<|MERGE_RESOLUTION|>--- conflicted
+++ resolved
@@ -38,55 +38,6 @@
   MyLegIcon = CustomIcons.CustomLegIcon
   MyModeIcon = CustomIcons.CustomModeIcon
 }
-
-<<<<<<< HEAD
-/**
- * For testing, try uncommenting the following two statements (and comment the two above),
- * and see how the icons get changed in:
- * - the mode options panel (select transit, bike+transit, etc.)
- * - the itinerary narrative (step-by-step directions).
- */
-// const MyLegIcon = () => <Ferry />
-// const MyModeIcon = () => <AerialTram />
-=======
-/** 
- * For more advanced users, you can replicate and customize components and observe the change in icons.
- * - For LegIcon: https://github.com/opentripplanner/otp-ui/blob/master/packages/icons/src/trimet-leg-icon.js
- * - For ModeIcon: https://github.com/opentripplanner/otp-ui/blob/master/packages/icons/src/trimet-mode-icon.js
- * The example below shuffles some icons around for demonstration purposes.
- */
-/*
-const CustomTransitIcon = Ferry
-const CustomRailIcon = ClassicGondola
-const CustomStreetcarIcon = StandardGondola
-const CustomBikeRentalIcon = ClassicBus
-
-const MyModeIcon = ({ mode, ...props }) => {
-  if (!mode) return null;
-  switch (mode.toLowerCase()) {
-    // Place custom icons for each mode here.
-    case "transit":
-      return <CustomTransitIcon {...props} />
-    case "rail":
-      return <CustomRailIcon {...props} />
-    default:
-      return <ClassicModeIcon mode={mode} {...props} />
-  }
-}
-
-const MyLegIcon = ({ leg, ...props }) => {
-  if (
-    leg.routeLongName &&
-    leg.routeLongName.startsWith('MAX')
-  ) {
-    return <CustomStreetcarIcon />
-  } else if (leg.rentedBike) {
-    return <CustomBikeRentalIcon />
-  }
-  return <LegIcon leg={leg} ModeIcon={MyModeIcon} {...props} />
-}
-*/
->>>>>>> 42064659
 
 // create an initial query for demo/testing purposes
 const initialQuery = {
