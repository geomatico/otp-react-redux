--- conflicted
+++ resolved
@@ -10,15 +10,12 @@
 import { Provider } from 'react-redux'
 import thunk from 'redux-thunk'
 import createLogger from 'redux-logger'
-<<<<<<< HEAD
 
 // Auth0
 import { Auth0Provider } from 'use-auth0-hooks'
 import { accountLinks, getAuth0Callbacks, getAuth0Config } from './lib/util/auth'
 import { AUTH0_SCOPE } from './lib/util/constants'
 
-=======
->>>>>>> 8555ae95
 // import Bootstrap Grid components for layout
 import { Nav, Navbar, Grid, Row, Col } from 'react-bootstrap'
 
