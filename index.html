<!DOCTYPE html>
<html>
  <head>
    <title>OTP R.R.</title>

    <link rel="stylesheet" href="dist/bundle.css">
<<<<<<< HEAD

=======
    
>>>>>>> 7bc89d4e
    <link rel="stylesheet" href="example.css">
  </head>
  <body>
    <div id="root"></div>
    <script src="example.js"></script>
  </body>
</html><|MERGE_RESOLUTION|>--- conflicted
+++ resolved
@@ -4,11 +4,6 @@
     <title>OTP R.R.</title>
 
     <link rel="stylesheet" href="dist/bundle.css">
-<<<<<<< HEAD
-
-=======
-    
->>>>>>> 7bc89d4e
     <link rel="stylesheet" href="example.css">
   </head>
   <body>
