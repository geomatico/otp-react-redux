/* globals fetch */
import { push, replace } from 'connected-react-router'
import { createAction } from 'redux-actions'
import qs from 'qs'
import moment from 'moment'
import haversine from 'haversine'

import { rememberPlace } from './map'
import { hasCar } from '../util/itinerary'
import { getTripOptionsFromQuery, getUrlParams } from '../util/query'
import queryParams from '../util/query-params'
import { queryIsValid } from '../util/state'
import { randId } from '../util/storage'
if (typeof (fetch) === 'undefined') require('isomorphic-fetch')

// Generic API actions

export const nonRealtimeRoutingResponse = createAction('NON_REALTIME_ROUTING_RESPONSE')
export const routingRequest = createAction('ROUTING_REQUEST')
export const routingResponse = createAction('ROUTING_RESPONSE')
export const routingError = createAction('ROUTING_ERROR')
export const toggleTracking = createAction('TOGGLE_TRACKING')
export const rememberSearch = createAction('REMEMBER_SEARCH')
export const forgetSearch = createAction('FORGET_SEARCH')

function formatRecentPlace (place) {
  return {
    ...place,
    type: 'recent',
    icon: 'clock-o',
    id: `recent-${randId()}`,
    timestamp: new Date().getTime()
  }
}

function formatRecentSearch (url, otpState) {
  return {
    query: getTripOptionsFromQuery(otpState.currentQuery, true),
    url,
    id: randId(),
    timestamp: new Date().getTime()
  }
}

function isStoredPlace (place) {
  return ['home', 'work', 'suggested', 'stop'].indexOf(place.type) !== -1
}

/**
 * Compute the initial activeItinerary. If this is the first search of
 * session (i.e. searches lookup is empty/null) AND an activeItinerary ID
 * is specified in URL parameters, use that ID. Otherwise, use null/0.
 */
function getActiveItinerary (otpState) {
  let activeItinerary = otpState.currentQuery.routingType === 'ITINERARY' ? 0 : null
  // We cannot use window.history.state here to check for the active
  // itinerary param because it is unreliable in some states (e.g.,
  // when the print layout component first loads).
  const urlParams = getUrlParams()
  if (
    (!otpState.searches || Object.keys(otpState.searches).length === 0) &&
    urlParams.ui_activeItinerary
  ) {
    activeItinerary = +urlParams.ui_activeItinerary
  }
  return activeItinerary
}

/**
 * Send a routing query to the OTP backend.
 *
 * NOTE: We need a random ID so that when a user reloads the page (clearing the
 * state), performs searches, and presses back to load previous searches
 * that are no longer contained in the state we don't confuse the search IDs
 * with search IDs from the new session. If we were to use sequential numbers
 * as IDs, we would run into this problem.
 */
export function routingQuery (searchId = null) {
  return async function (dispatch, getState) {
    const otpState = getState().otp
    const isNewSearch = !searchId
    if (isNewSearch) searchId = randId()
    const routingType = otpState.currentQuery.routingType
    // Don't permit a routing query if the query is invalid
    if (!queryIsValid(otpState)) {
      console.warn('Query is invalid. Aborting routing query', otpState.currentQuery)
      return
    }
    const activeItinerary = getActiveItinerary(otpState)
    dispatch(routingRequest({ activeItinerary, routingType, searchId }))

    // fetch a realtime route
<<<<<<< HEAD
    try {
      const realtimeResponse = await fetch(constructRoutingQuery(otpState))
      const realtimeJson = await getJsonAndCheckResponse(realtimeResponse)
      await dispatch(routingResponse({ response: realtimeJson, searchId }))
    } catch (error) {
      dispatch(routingError({ error, searchId }))
    }

    // also fetch a non-realtime route
    try {
      const staticResponse = await fetch(constructRoutingQuery(otpState, true))
      const staticJson = await getJsonAndCheckResponse(staticResponse)
      await dispatch(nonRealtimeRoutingResponse({ response: staticJson, searchId }))
    } catch (error) {
      console.error(error)
    }
=======
    const query = constructRoutingQuery(otpState)
    fetch(query)
      .then(getJsonAndCheckResponse)
      .then(json => {
        dispatch(routingResponse({ response: json, searchId }))
        // If tracking is enabled, store locations and search after successful
        // search is completed.
        if (otpState.user.trackRecent) {
          const { from, to } = otpState.currentQuery
          if (!isStoredPlace(from)) {
            dispatch(rememberPlace({ type: 'recent', location: formatRecentPlace(from) }))
          }
          if (!isStoredPlace(to)) {
            dispatch(rememberPlace({ type: 'recent', location: formatRecentPlace(to) }))
          }
          dispatch(rememberSearch(formatRecentSearch(query, otpState)))
        }
      })
      .catch(error => {
        dispatch(routingError({ error, searchId }))
      })
    // Update OTP URL params if a new search. In other words, if we're
    // performing a search based on query params taken from the URL after a back
    // button press, we don't need to update the OTP URL.
    // TODO: For old searches that we are re-running, should we be **replacing**
    //  the URL params here (instead of **pushing** a new path to history like
    //  what currently happens in updateOtpUrlParams)? That way we could ensure
    //  that the path absolutely accurately reflects the app state.
    const params = getUrlParams()
    if (isNewSearch || params.ui_activeSearch !== searchId) {
      dispatch(updateOtpUrlParams(otpState, searchId))
    }
    // also fetch a non-realtime route
    fetch(constructRoutingQuery(otpState, true))
      .then(getJsonAndCheckResponse)
      .then(json => {
        // FIXME: This is only performed when ignoring realtimeupdates currently, just
        // to ensure it is not repeated twice.
        dispatch(nonRealtimeRoutingResponse({ response: json, searchId }))
      })
      .catch(error => {
        console.error(error)
        // do nothing
      })
>>>>>>> ab5b4ed7
  }
}

function getJsonAndCheckResponse (res) {
  if (res.status >= 400) {
    const error = new Error('Received error from server')
    error.response = res
    throw error
  }
  return res.json()
}

function constructRoutingQuery (otpState, ignoreRealtimeUpdates) {
  const { config, currentQuery } = otpState
  const routingType = currentQuery.routingType
  // Check for routingType-specific API config; if none, use default API
  const rt = config.routingTypes && config.routingTypes.find(rt => rt.key === routingType)
  const api = (rt && rt.api) || config.api
  const planEndpoint = `${api.host}${api.port
    ? ':' + api.port
    : ''}${api.path}/plan`
  const params = getRoutingParams(otpState, ignoreRealtimeUpdates)
  return `${planEndpoint}?${qs.stringify(params)}`
}

function getRoutingParams (otpState, ignoreRealtimeUpdates) {
  const { config, currentQuery } = otpState
  const routingType = currentQuery.routingType
  const isItinerary = routingType === 'ITINERARY'
  let params = {}

  // Start with the universe of OTP parameters defined in query-params.js:
  queryParams
    .filter(qp => {
      // A given parameter is included in the request if all of the following:
      // 1. Must apply to the active routing type (ITINERARY or PROFILE)
      // 2. Must be included in the current user-defined query
      // 3. Must pass the parameter's applicability test, if one is specified
      return qp.routingTypes.indexOf(routingType) !== -1 &&
        qp.name in currentQuery &&
        (typeof qp.applicable !== 'function' || qp.applicable(currentQuery, config))
    })
    .forEach(qp => {
      // Translate the applicable parameters according to their rewrite
      // functions (if provided)
      const rewriteFunction = isItinerary
        ? qp.itineraryRewrite
        : qp.profileRewrite
      params = Object.assign(
        params,
        rewriteFunction
          ? rewriteFunction(currentQuery[qp.name])
          : { [qp.name]: currentQuery[qp.name] }
      )
    })

  // Additional processing specific to ITINERARY mode
  if (isItinerary) {
    // override ignoreRealtimeUpdates if provided
    if (typeof ignoreRealtimeUpdates === 'boolean') {
      params.ignoreRealtimeUpdates = ignoreRealtimeUpdates
    }

    // check date/time validity; ignore both if either is invalid
    const dateValid = moment(params.date, 'YYYY-MM-DD').isValid()
    const timeValid = moment(params.time, 'H:mm').isValid()

    if (!dateValid || !timeValid) {
      delete params.time
      delete params.date
    }

    // temp: set additional parameters for CAR_HAIL or CAR_RENT trips
    if (
      params.mode &&
      (params.mode.includes('CAR_HAIL') || params.mode.includes('CAR_RENT'))
    ) {
      params.minTransitDistance = '50%'
      // increase search timeout because these queries can take a while
      params.searchTimeout = 10000
    }

    // set onlyTransitTrips for car rental searches
    if (params.mode && params.mode.includes('CAR_RENT')) {
      params.onlyTransitTrips = true
    }

  // Additional processing specific to PROFILE mode
  } else {
    // check start and end time validity; ignore both if either is invalid
    const startTimeValid = moment(params.startTime, 'H:mm').isValid()
    const endTimeValid = moment(params.endTime, 'H:mm').isValid()

    if (!startTimeValid || !endTimeValid) {
      delete params.startTimeValid
      delete params.endTimeValid
    }
  }

  // TODO: check that valid from/to locations are provided

  // hack to add walking to driving/TNC trips
  if (hasCar(params.mode)) {
    params.mode += ',WALK'
  }

  return params
}

// Park and Ride location query

export const parkAndRideError = createAction('PARK_AND_RIDE_ERROR')
export const parkAndRideResponse = createAction('PARK_AND_RIDE_RESPONSE')

export function parkAndRideQuery (params) {
  let endpoint = 'park_and_ride'
  if (params && Object.keys(params).length > 0) {
    endpoint += '?' + Object.keys(params).map(key => key + '=' + params[key]).join('&')
  }
  return createQueryAction(endpoint, parkAndRideResponse, parkAndRideError)
}

// bike rental station query

export const bikeRentalError = createAction('BIKE_RENTAL_ERROR')
export const bikeRentalResponse = createAction('BIKE_RENTAL_RESPONSE')

export function bikeRentalQuery (params) {
  return createQueryAction('bike_rental', bikeRentalResponse, bikeRentalError)
}

// Car rental (e.g. car2go) locations lookup query

export const carRentalResponse = createAction('CAR_RENTAL_RESPONSE')
export const carRentalError = createAction('CAR_RENTAL_ERROR')

export function carRentalQuery (params) {
  return createQueryAction('car_rental', carRentalResponse, carRentalError)
}

// Vehicle rental locations lookup query. For now, there are 3 seperate
// "vehicle" rental endpoints - 1 for cars, 1 for bicycle rentals and another
// for micromobility. In the future, the hope is to consolidate these 3
// endpoints into one.

export const vehicleRentalResponse = createAction('VEHICLE_RENTAL_RESPONSE')
export const vehicleRentalError = createAction('VEHICLE_RENTAL_ERROR')

export function vehicleRentalQuery (params) {
  return createQueryAction('vehicle_rental', vehicleRentalResponse, vehicleRentalError)
}

// Single stop lookup query

// Stop times for stop query
// TODO: make timeRange and numberOfDepartures configurable
const findStopResponse = createAction('FIND_STOP_RESPONSE')
const findStopError = createAction('FIND_STOP_ERROR')

export function findStop (params) {
  const query = `
query stopQuery($stopId: [String]) {
  stops (ids: $stopId) {
    id: gtfsId
    code
    name
    url
    lat
    lon
    stoptimesForPatterns {
      pattern {
        id: semanticHash
        route {
          id: gtfsId
          longName
          shortName
          sortOrder
        }
      }
      stoptimes {
        scheduledArrival
        realtimeArrival
        arrivalDelay
        scheduledDeparture
        realtimeDeparture
        departureDelay
        timepoint
        realtime
        realtimeState
        serviceDay
        headsign
      }
    }
  }
}
`
  return createGraphQLQueryAction(
    query,
    { stopId: params.stopId },
    findStopResponse,
    findStopError,
    {
      serviceId: 'stops',
      rewritePayload: (payload) => {
        // convert pattern array to ID-mapped object
        const patterns = []
        const { stoptimesForPatterns, ...stop } = payload.data.stops[0]
        stoptimesForPatterns.forEach(obj => {
          const { pattern, stoptimes: stopTimes } = obj
          // It's possible that not all stop times for a pattern will share the
          // same headsign, but this is probably a minor edge case.
          const headsign = stopTimes[0]
            ? stopTimes[0].headsign
            : pattern.route.longName
          const patternIndex = patterns.findIndex(p =>
            p.headsign === headsign && pattern.route.id === p.route.id)
          if (patternIndex === -1) {
            patterns.push({ ...pattern, headsign, stopTimes })
          } else {
            patterns[patternIndex].stopTimes.push(...stopTimes)
          }
        })
        return {
          ...stop,
          patterns
        }
      }
    }
  )
}

// Single trip lookup query

export const findTripResponse = createAction('FIND_TRIP_RESPONSE')
export const findTripError = createAction('FIND_TRIP_ERROR')

export function findTrip (params) {
  return createQueryAction(
    `index/trips/${params.tripId}`,
    findTripResponse,
    findTripError,
    {
      postprocess: (payload, dispatch) => {
        dispatch(findStopsForTrip({tripId: params.tripId}))
        dispatch(findStopTimesForTrip({tripId: params.tripId}))
        dispatch(findGeometryForTrip({tripId: params.tripId}))
      }
    }
  )
}

// Stops for trip query

export const findStopsForTripResponse = createAction('FIND_STOPS_FOR_TRIP_RESPONSE')
export const findStopsForTripError = createAction('FIND_STOPS_FOR_TRIP_ERROR')

export function findStopsForTrip (params) {
  return createQueryAction(
    `index/trips/${params.tripId}/stops`,
    findStopsForTripResponse,
    findStopsForTripError,
    {
      rewritePayload: (payload) => {
        return {
          tripId: params.tripId,
          stops: payload
        }
      }
    }
  )
}

// Stop times for trip query

export const findStopTimesForTripResponse = createAction('FIND_STOP_TIMES_FOR_TRIP_RESPONSE')
export const findStopTimesForTripError = createAction('FIND_STOP_TIMES_FOR_TRIP_ERROR')

export function findStopTimesForTrip (params) {
  return createQueryAction(
    `index/trips/${params.tripId}/stoptimes`,
    findStopTimesForTripResponse,
    findStopTimesForTripError,
    {
      rewritePayload: (payload) => {
        return {
          tripId: params.tripId,
          stopTimes: payload
        }
      }
    }
  )
}

// Geometry for trip query

export const findGeometryForTripResponse = createAction('FIND_GEOMETRY_FOR_TRIP_RESPONSE')
export const findGeometryForTripError = createAction('FIND_GEOMETRY_FOR_TRIP_ERROR')

export function findGeometryForTrip (params) {
  return createQueryAction(`index/trips/${params.tripId}/geometry`,
    findGeometryForTripResponse, findGeometryForTripError,
    (payload) => {
      return {
        tripId: params.tripId,
        geometry: payload
      }
    }
  )
}

// Routes lookup query

const findRoutesResponse = createAction('FIND_ROUTES_RESPONSE')
const findRoutesError = createAction('FIND_ROUTES_ERROR')

export function findRoutes (params) {
  const query = `
{
  routes {
    id: gtfsId
    color
    longName
    shortName
    mode
    type
    desc
    bikesAllowed
    sortOrder
    textColor
    url
    agency {
      id: gtfsId
      name
      url
    }
  }
}
  `
  return createGraphQLQueryAction(
    query,
    {},
    findRoutesResponse,
    findRoutesError,
    {
      serviceId: 'routes',
      rewritePayload: (payload) => {
        const routes = {}
        payload.data.routes.forEach(rte => { routes[rte.id] = rte })
        return routes
      }
    }
  )
}

// Patterns for Route lookup query
// TODO: replace with GraphQL query for route => patterns => geometry
export const findPatternsForRouteResponse = createAction('FIND_PATTERNS_FOR_ROUTE_RESPONSE')
export const findPatternsForRouteError = createAction('FIND_PATTERNS_FOR_ROUTE_ERROR')

export function findRoute (params) {
  const query = `
  query routeQuery($routeId: [String]) {
    routes (ids: $routeId) {
      id: gtfsId
      patterns {
        id: semanticHash
        directionId
        headsign
        name
        semanticHash
        geometry {
          lat
          lon
        }
      }
    }
  }
  `
  return createGraphQLQueryAction(
    query,
    { routeId: params.routeId },
    findPatternsForRouteResponse,
    findPatternsForRouteError,
    {
      rewritePayload: (payload) => {
        // convert pattern array to ID-mapped object
        const patterns = {}
        payload.data.routes[0].patterns.forEach(ptn => {
          patterns[ptn.id] = {
            routeId: params.routeId,
            patternId: ptn.id,
            geometry: ptn.geometry
          }
        })

        return {
          routeId: params.routeId,
          patterns
        }
      }
    }
  )
}

// TNC ETA estimate lookup query

export const transportationNetworkCompanyEtaResponse = createAction('TNC_ETA_RESPONSE')
export const transportationNetworkCompanyEtaError = createAction('TNC_ETA_ERROR')

export function getTransportationNetworkCompanyEtaEstimate (params) {
  const {companies, from} = params
  return createQueryAction(
    `transportation_network_company/eta_estimate?${qs.stringify({
      companies,
      from
    })}`, // endpoint
    transportationNetworkCompanyEtaResponse, // responseAction
    transportationNetworkCompanyEtaError, // errorAction
    {
      rewritePayload: (payload) => {
        return {
          from,
          estimates: payload.estimates
        }
      }
    }
  )
}

// TNC ride estimate lookup query

export const transportationNetworkCompanyRideResponse = createAction('TNC_RIDE_RESPONSE')
export const transportationNetworkCompanyRideError = createAction('TNC_RIDE_ERROR')

export function getTransportationNetworkCompanyRideEstimate (params) {
  const {company, from, rideType, to} = params
  return createQueryAction(
    `transportation_network_company/ride_estimate?${qs.stringify({
      company,
      from,
      rideType,
      to
    })}`, // endpoint
    transportationNetworkCompanyRideResponse, // responseAction
    transportationNetworkCompanyRideError, // errorAction
    {
      rewritePayload: (payload) => {
        return {
          company,
          from,
          rideEstimate: payload.rideEstimate,
          to
        }
      }
    }
  )
}

// Nearby Stops Query

const receivedNearbyStopsResponse = createAction('NEARBY_STOPS_RESPONSE')
const receivedNearbyStopsError = createAction('NEARBY_STOPS_ERROR')

export function findNearbyStops (params) {
  return createQueryAction(
    `index/stops?${qs.stringify({radius: 1000, ...params})}`,
    receivedNearbyStopsResponse,
    receivedNearbyStopsError,
    {
      serviceId: 'stops',
      rewritePayload: stops => {
        if (stops) {
          // Sort the stops by proximity
          stops.forEach(stop => {
            stop.distance = haversine(
              { latitude: params.lat, longitude: params.lon },
              { latitude: stop.lat, longitude: stop.lon }
            )
          })
          stops.sort((a, b) => { return a.distance - b.distance })
          if (params.max && stops.length > params.max) stops = stops.slice(0, params.max)
        }
        return {stops}
      },
      // retrieve routes for each stop
      postprocess: (stops, dispatch, getState) => {
        if (params.max && stops.length > params.max) stops = stops.slice(0, params.max)
        stops.forEach(stop => dispatch(findRoutesAtStop(stop.id)))
      }
    }
  )
}

// Routes at Stop query

const receivedRoutesAtStopResponse = createAction('ROUTES_AT_STOP_RESPONSE')
const receivedRoutesAtStopError = createAction('ROUTES_AT_STOP_ERROR')

export function findRoutesAtStop (stopId) {
  return createQueryAction(
    `index/stops/${stopId}/routes`,
    receivedRoutesAtStopResponse,
    receivedRoutesAtStopError,
    {
      serviceId: 'stops/routes',
      rewritePayload: routes => ({stopId, routes})
    }
  )
}

// Stops within Bounding Box Query

const receivedStopsWithinBBoxResponse = createAction('STOPS_WITHIN_BBOX_RESPONSE')
const receivedStopsWithinBBoxError = createAction('STOPS_WITHIN_BBOX_ERROR')

export function findStopsWithinBBox (params) {
  return createQueryAction(
    `index/stops?${qs.stringify(params)}`,
    receivedStopsWithinBBoxResponse,
    receivedStopsWithinBBoxError,
    {
      serviceId: 'stops',
      rewritePayload: stops => ({stops})
    }
  )
}

export const clearStops = createAction('CLEAR_STOPS_OVERLAY')

const throttledUrls = {}

function now () {
  return (new Date()).getTime()
}

const TEN_SECONDS = 10000

// automatically clear throttled urls older than 10 seconds
window.setInterval(() => {
  Object.keys(throttledUrls).forEach(key => {
    if (throttledUrls[key] < now() - TEN_SECONDS) {
      delete throttledUrls[key]
    }
  })
}, 1000)

/**
 * Generic helper for constructing API queries. Automatically throttles queries
 * to url to no more than once per 10 seconds.
 *
 * @param {string} endpoint - The API endpoint path (does not include
 *   '../otp/routers/router_id/')
 * @param {Function} responseAction - Action to dispatch on a successful API
 *   response. Accepts payload object parameter.
 * @param {Function} errorAction - Function to invoke on API error response.
 *   Accepts error object parameter.
 * @param {Options} options - Any of the following optional settings:
 *   - rewritePayload: Function to be invoked to modify payload before being
 *       passed to responseAction. Accepts and returns payload object.
 *   - postprocess: Function to be invoked after responseAction is invoked.
 *       Accepts payload, dispatch, getState parameters.
 *   - serviceId: identifier for TransitIndex service used in
 *       alternateTransitIndex configuration.
 *   - fetchOptions: fetch options (e.g., method, body, headers).
 */

function createQueryAction (endpoint, responseAction, errorAction, options = {}) {
  return async function (dispatch, getState) {
    const otpState = getState().otp
    let url
    if (options.serviceId && otpState.config.alternateTransitIndex &&
      otpState.config.alternateTransitIndex.services.includes(options.serviceId)
    ) {
      console.log('Using alt service for ' + options.serviceId)
      url = otpState.config.alternateTransitIndex.apiRoot + endpoint
    } else {
      const api = otpState.config.api
      url = `${api.host}${api.port ? ':' + api.port : ''}${api.path}/${endpoint}`
    }

    // don't make a request to a URL that has already seen the same request
    // within the last 10 seconds
    if (throttledUrls[url] && throttledUrls[url] > now() - TEN_SECONDS) {
      // URL already had a request within last 10 seconds, warn and exit
      console.warn(`Request throttled for url: ${url}`)
      return
    } else {
      throttledUrls[url] = now()
    }
    let payload
    try {
      const response = await fetch(url, options.fetchOptions)
      if (response.status >= 400) {
        const error = new Error('Received error from server')
        error.response = response
        throw error
      }
      payload = await response.json()
    } catch (err) {
      return dispatch(errorAction(err))
    }

    if (typeof options.rewritePayload === 'function') {
      dispatch(responseAction(options.rewritePayload(payload)))
    } else {
      dispatch(responseAction(payload))
    }

    if (typeof options.postprocess === 'function') {
      options.postprocess(payload, dispatch, getState)
    }
  }
}

function createGraphQLQueryAction (query, variables, responseAction, errorAction, options) {
  const endpoint = `index/graphql`
  const fetchOptions = {
    method: 'POST',
    body: JSON.stringify({ query, variables }),
    headers: { 'Content-Type': 'application/json' }
  }
  return createQueryAction(
    endpoint,
    responseAction,
    errorAction,
    { ...options, fetchOptions }
  )
}

/**
 * Update the browser/URL history with new parameters
 * NOTE: This has not been tested for profile-based journeys.
 */
export function setUrlSearch (params, replaceCurrent = false) {
  return function (dispatch, getState) {
    const base = getState().router.location.pathname
    const path = `${base}?${qs.stringify(params)}`
    if (replaceCurrent) dispatch(replace(path))
    else dispatch(push(path))
  }
}

/**
 * Update the OTP Query parameters in the URL and ensure that the active search
 * is set correctly. Leaves any other existing URL parameters (e.g., UI) unchanged.
 */
export function updateOtpUrlParams (otpState, searchId) {
  const otpParams = getRoutingParams(otpState, true)
  return function (dispatch, getState) {
    const params = {}
    // Get all OTP-specific params, which will be retained unchanged in the URL
    const urlParams = getUrlParams()
    Object.keys(urlParams)
      .filter(key => key.indexOf('_') !== -1)
      .forEach(key => { params[key] = urlParams[key] })
    params.ui_activeSearch = searchId
    // Assumes this is a new search and the active itinerary should be reset.
    params.ui_activeItinerary = 0
    // Merge in the provided OTP params and update the URL
    dispatch(setUrlSearch(Object.assign(params, otpParams)))
  }
}<|MERGE_RESOLUTION|>--- conflicted
+++ resolved
@@ -90,24 +90,6 @@
     dispatch(routingRequest({ activeItinerary, routingType, searchId }))
 
     // fetch a realtime route
-<<<<<<< HEAD
-    try {
-      const realtimeResponse = await fetch(constructRoutingQuery(otpState))
-      const realtimeJson = await getJsonAndCheckResponse(realtimeResponse)
-      await dispatch(routingResponse({ response: realtimeJson, searchId }))
-    } catch (error) {
-      dispatch(routingError({ error, searchId }))
-    }
-
-    // also fetch a non-realtime route
-    try {
-      const staticResponse = await fetch(constructRoutingQuery(otpState, true))
-      const staticJson = await getJsonAndCheckResponse(staticResponse)
-      await dispatch(nonRealtimeRoutingResponse({ response: staticJson, searchId }))
-    } catch (error) {
-      console.error(error)
-    }
-=======
     const query = constructRoutingQuery(otpState)
     fetch(query)
       .then(getJsonAndCheckResponse)
@@ -152,7 +134,6 @@
         console.error(error)
         // do nothing
       })
->>>>>>> ab5b4ed7
   }
 }
 
