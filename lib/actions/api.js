/* globals fetch */
import { push, replace } from 'connected-react-router'
import hash from 'object-hash'
import { createAction } from 'redux-actions'
import qs from 'qs'
import moment from 'moment'
import haversine from 'haversine'

import { rememberPlace } from './map'
import { hasCar } from '../util/itinerary'
import { getTripOptionsFromQuery, getUrlParams } from '../util/query'
import queryParams from '../util/query-params'
import { getStopViewerConfig, queryIsValid } from '../util/state'
import { randId } from '../util/storage'
import { OTP_API_DATE_FORMAT, OTP_API_TIME_FORMAT } from '../util/time'
if (typeof (fetch) === 'undefined') require('isomorphic-fetch')

// Generic API actions

export const nonRealtimeRoutingResponse = createAction('NON_REALTIME_ROUTING_RESPONSE')
export const routingRequest = createAction('ROUTING_REQUEST')
export const routingResponse = createAction('ROUTING_RESPONSE')
export const routingError = createAction('ROUTING_ERROR')
export const toggleTracking = createAction('TOGGLE_TRACKING')
export const rememberSearch = createAction('REMEMBER_SEARCH')
export const forgetSearch = createAction('FORGET_SEARCH')

function formatRecentPlace (place) {
  return {
    ...place,
    type: 'recent',
    icon: 'clock-o',
    id: `recent-${randId()}`,
    timestamp: new Date().getTime()
  }
}

function formatRecentSearch (url, otpState) {
  return {
    query: getTripOptionsFromQuery(otpState.currentQuery, true),
    url,
    id: randId(),
    timestamp: new Date().getTime()
  }
}

function isStoredPlace (place) {
  return ['home', 'work', 'suggested', 'stop'].indexOf(place.type) !== -1
}

/**
 * Compute the initial activeItinerary. If this is the first search of
 * session (i.e. searches lookup is empty/null) AND an activeItinerary ID
 * is specified in URL parameters, use that ID. Otherwise, use null/0.
 */
function getActiveItinerary (otpState) {
  let activeItinerary = otpState.currentQuery.routingType === 'ITINERARY' ? 0 : null
  // We cannot use window.history.state here to check for the active
  // itinerary param because it is unreliable in some states (e.g.,
  // when the print layout component first loads).
  const urlParams = getUrlParams()
  if (
    (!otpState.searches || Object.keys(otpState.searches).length === 0) &&
    urlParams.ui_activeItinerary
  ) {
    activeItinerary = +urlParams.ui_activeItinerary
  }
  return activeItinerary
}

/**
 * Send a routing query to the OTP backend.
 *
 * NOTE: We need a random ID so that when a user reloads the page (clearing the
 * state), performs searches, and presses back to load previous searches
 * that are no longer contained in the state we don't confuse the search IDs
 * with search IDs from the new session. If we were to use sequential numbers
 * as IDs, we would run into this problem.
 */
export function routingQuery (searchId = null) {
  return async function (dispatch, getState) {
    const otpState = getState().otp
    const isNewSearch = !searchId
    if (isNewSearch) searchId = randId()
    const routingType = otpState.currentQuery.routingType
    // Don't permit a routing query if the query is invalid
    if (!queryIsValid(otpState)) {
      console.warn('Query is invalid. Aborting routing query', otpState.currentQuery)
      return
    }
    const activeItinerary = getActiveItinerary(otpState)
    dispatch(routingRequest({ activeItinerary, routingType, searchId }))

    // fetch a realtime route
    const query = constructRoutingQuery(otpState)
    fetch(query)
      .then(getJsonAndCheckResponse)
      .then(json => {
        dispatch(routingResponse({ response: json, searchId }))
        // If tracking is enabled, store locations and search after successful
        // search is completed.
        if (otpState.user.trackRecent) {
          const { from, to } = otpState.currentQuery
          if (!isStoredPlace(from)) {
            dispatch(rememberPlace({ type: 'recent', location: formatRecentPlace(from) }))
          }
          if (!isStoredPlace(to)) {
            dispatch(rememberPlace({ type: 'recent', location: formatRecentPlace(to) }))
          }
          dispatch(rememberSearch(formatRecentSearch(query, otpState)))
        }
      })
      .catch(error => {
        dispatch(routingError({ error, searchId }))
      })
    // Update OTP URL params if a new search. In other words, if we're
    // performing a search based on query params taken from the URL after a back
    // button press, we don't need to update the OTP URL.
    // TODO: For old searches that we are re-running, should we be **replacing**
    //  the URL params here (instead of **pushing** a new path to history like
    //  what currently happens in updateOtpUrlParams)? That way we could ensure
    //  that the path absolutely accurately reflects the app state.
    const params = getUrlParams()
    if (isNewSearch || params.ui_activeSearch !== searchId) {
      dispatch(updateOtpUrlParams(otpState, searchId))
    }
    // also fetch a non-realtime route
    fetch(constructRoutingQuery(otpState, true))
      .then(getJsonAndCheckResponse)
      .then(json => {
        // FIXME: This is only performed when ignoring realtimeupdates currently, just
        // to ensure it is not repeated twice.
        dispatch(nonRealtimeRoutingResponse({ response: json, searchId }))
      })
      .catch(error => {
        console.error(error)
        // do nothing
      })
  }
}

function getJsonAndCheckResponse (res) {
  if (res.status >= 400) {
    const error = new Error('Received error from server')
    error.response = res
    throw error
  }
  return res.json()
}

function constructRoutingQuery (otpState, ignoreRealtimeUpdates) {
  const { config, currentQuery } = otpState
  const routingType = currentQuery.routingType
  // Check for routingType-specific API config; if none, use default API
  const rt = config.routingTypes && config.routingTypes.find(rt => rt.key === routingType)
  const api = (rt && rt.api) || config.api
  const planEndpoint = `${api.host}${api.port
    ? ':' + api.port
    : ''}${api.path}/plan`
  const params = getRoutingParams(otpState, ignoreRealtimeUpdates)
  return `${planEndpoint}?${qs.stringify(params)}`
}

function getRoutingParams (otpState, ignoreRealtimeUpdates) {
  const { config, currentQuery } = otpState
  const routingType = currentQuery.routingType
  const isItinerary = routingType === 'ITINERARY'
  let params = {}

  // Start with the universe of OTP parameters defined in query-params.js:
  queryParams
    .filter(qp => {
      // A given parameter is included in the request if all of the following:
      // 1. Must apply to the active routing type (ITINERARY or PROFILE)
      // 2. Must be included in the current user-defined query
      // 3. Must pass the parameter's applicability test, if one is specified
      return qp.routingTypes.indexOf(routingType) !== -1 &&
        qp.name in currentQuery &&
        (typeof qp.applicable !== 'function' || qp.applicable(currentQuery, config))
    })
    .forEach(qp => {
      // Translate the applicable parameters according to their rewrite
      // functions (if provided)
      const rewriteFunction = isItinerary
        ? qp.itineraryRewrite
        : qp.profileRewrite
      params = Object.assign(
        params,
        rewriteFunction
          ? rewriteFunction(currentQuery[qp.name])
          : { [qp.name]: currentQuery[qp.name] }
      )
    })

  // Additional processing specific to ITINERARY mode
  if (isItinerary) {
    // override ignoreRealtimeUpdates if provided
    if (typeof ignoreRealtimeUpdates === 'boolean') {
      params.ignoreRealtimeUpdates = ignoreRealtimeUpdates
    }

    // check date/time validity; ignore both if either is invalid
    const dateValid = moment(params.date, OTP_API_DATE_FORMAT).isValid()
    const timeValid = moment(params.time, OTP_API_TIME_FORMAT).isValid()

    if (!dateValid || !timeValid) {
      delete params.time
      delete params.date
    }

    // temp: set additional parameters for CAR_HAIL or CAR_RENT trips
    if (
      params.mode &&
      (params.mode.includes('CAR_HAIL') || params.mode.includes('CAR_RENT'))
    ) {
      params.minTransitDistance = '50%'
      // increase search timeout because these queries can take a while
      params.searchTimeout = 10000
    }

    // set onlyTransitTrips for car rental searches
    if (params.mode && params.mode.includes('CAR_RENT')) {
      params.onlyTransitTrips = true
    }

  // Additional processing specific to PROFILE mode
  } else {
    // check start and end time validity; ignore both if either is invalid
    const startTimeValid = moment(params.startTime, OTP_API_TIME_FORMAT).isValid()
    const endTimeValid = moment(params.endTime, OTP_API_TIME_FORMAT).isValid()

    if (!startTimeValid || !endTimeValid) {
      delete params.startTimeValid
      delete params.endTimeValid
    }
  }

  // TODO: check that valid from/to locations are provided

  // hack to add walking to driving/TNC trips
  if (hasCar(params.mode)) {
    params.mode += ',WALK'
  }

  return params
}

// Park and Ride location query

export const parkAndRideError = createAction('PARK_AND_RIDE_ERROR')
export const parkAndRideResponse = createAction('PARK_AND_RIDE_RESPONSE')

export function parkAndRideQuery (params) {
  let endpoint = 'park_and_ride'
  if (params && Object.keys(params).length > 0) {
    endpoint += '?' + Object.keys(params).map(key => key + '=' + params[key]).join('&')
  }
  return createQueryAction(endpoint, parkAndRideResponse, parkAndRideError)
}

// bike rental station query

export const bikeRentalError = createAction('BIKE_RENTAL_ERROR')
export const bikeRentalResponse = createAction('BIKE_RENTAL_RESPONSE')

export function bikeRentalQuery (params) {
  return createQueryAction('bike_rental', bikeRentalResponse, bikeRentalError)
}

// Car rental (e.g. car2go) locations lookup query

export const carRentalResponse = createAction('CAR_RENTAL_RESPONSE')
export const carRentalError = createAction('CAR_RENTAL_ERROR')

export function carRentalQuery (params) {
  return createQueryAction('car_rental', carRentalResponse, carRentalError)
}

<<<<<<< HEAD
// Vehicle rental (e.g. Lime eScooter) locations lookup query
=======
// Vehicle rental locations lookup query. For now, there are 3 seperate
// "vehicle" rental endpoints - 1 for cars, 1 for bicycle rentals and another
// for micromobility. In the future, the hope is to consolidate these 3
// endpoints into one.
>>>>>>> 532ab651

export const vehicleRentalResponse = createAction('VEHICLE_RENTAL_RESPONSE')
export const vehicleRentalError = createAction('VEHICLE_RENTAL_ERROR')

export function vehicleRentalQuery (params) {
  return createQueryAction('vehicle_rental', vehicleRentalResponse, vehicleRentalError)
}
<<<<<<< HEAD

// Single stop lookup query
=======
>>>>>>> 532ab651

// Single stop lookup query
const findStopResponse = createAction('FIND_STOP_RESPONSE')
const findStopError = createAction('FIND_STOP_ERROR')

export function findStop (params) {
  return createQueryAction(
    `index/stops/${params.stopId}`,
    findStopResponse,
    findStopError,
    {
      serviceId: 'stops',
      postprocess: (payload, dispatch) => {
        dispatch(findRoutesAtStop(params.stopId))
        dispatch(findStopTimesForStop(params))
      },
      noThrottle: true
    }
  )
}

// TODO: Optionally substitute GraphQL queries? Note: this is not currently
// possible because gtfsdb (the alternative transit index used by TriMet) does not
// support GraphQL queries.
// export function findStop (params) {
//   const query = `
// query stopQuery($stopId: [String]) {
//   stops (ids: $stopId) {
//     id: gtfsId
//     code
//     name
//     url
//     lat
//     lon
//     stoptimesForPatterns {
//       pattern {
//         id: semanticHash
//         route {
//           id: gtfsId
//           longName
//           shortName
//           sortOrder
//         }
//       }
//       stoptimes {
//         scheduledArrival
//         realtimeArrival
//         arrivalDelay
//         scheduledDeparture
//         realtimeDeparture
//         departureDelay
//         timepoint
//         realtime
//         realtimeState
//         serviceDay
//         headsign
//       }
//     }
//   }
// }
// `
//   return createGraphQLQueryAction(
//     query,
//     { stopId: params.stopId },
//     findStopResponse,
//     findStopError,
//     {
//       // find stop should not be throttled since it can make quite frequent
//       // updates when fetching stop times for a stop
//       noThrottle: true,
//       serviceId: 'stops',
//       rewritePayload: (payload) => {
//         // convert pattern array to ID-mapped object
//         const patterns = []
//         const { stoptimesForPatterns, ...stop } = payload.data.stops[0]
//         stoptimesForPatterns.forEach(obj => {
//           const { pattern, stoptimes: stopTimes } = obj
//           // It's possible that not all stop times for a pattern will share the
//           // same headsign, but this is probably a minor edge case.
//           const headsign = stopTimes[0]
//             ? stopTimes[0].headsign
//             : pattern.route.longName
//           const patternIndex = patterns.findIndex(p =>
//             p.headsign === headsign && pattern.route.id === p.route.id)
//           if (patternIndex === -1) {
//             patterns.push({ ...pattern, headsign, stopTimes })
//           } else {
//             patterns[patternIndex].stopTimes.push(...stopTimes)
//           }
//         })
//         return {
//           ...stop,
//           patterns
//         }
//       }
//     }
//   )
// }

// Single trip lookup query

export const findTripResponse = createAction('FIND_TRIP_RESPONSE')
export const findTripError = createAction('FIND_TRIP_ERROR')

export function findTrip (params) {
  return createQueryAction(
    `index/trips/${params.tripId}`,
    findTripResponse,
    findTripError,
    {
      postprocess: (payload, dispatch) => {
        dispatch(findStopsForTrip({tripId: params.tripId}))
        dispatch(findStopTimesForTrip({tripId: params.tripId}))
        dispatch(findGeometryForTrip({tripId: params.tripId}))
      }
    }
  )
}

// Stops for trip query

export const findStopsForTripResponse = createAction('FIND_STOPS_FOR_TRIP_RESPONSE')
export const findStopsForTripError = createAction('FIND_STOPS_FOR_TRIP_ERROR')

export function findStopsForTrip (params) {
  return createQueryAction(
    `index/trips/${params.tripId}/stops`,
    findStopsForTripResponse,
    findStopsForTripError,
    {
      rewritePayload: (payload) => {
        return {
          tripId: params.tripId,
          stops: payload
        }
      }
    }
  )
}

// Stop times for trip query

export const findStopTimesForTripResponse = createAction('FIND_STOP_TIMES_FOR_TRIP_RESPONSE')
export const findStopTimesForTripError = createAction('FIND_STOP_TIMES_FOR_TRIP_ERROR')

export function findStopTimesForTrip (params) {
  return createQueryAction(
    `index/trips/${params.tripId}/stoptimes`,
    findStopTimesForTripResponse,
    findStopTimesForTripError,
    {
      rewritePayload: (payload) => {
        return {
          tripId: params.tripId,
          stopTimes: payload
        }
      },
      noThrottle: true
    }
  )
}

// Geometry for trip query

export const findGeometryForTripResponse = createAction('FIND_GEOMETRY_FOR_TRIP_RESPONSE')
export const findGeometryForTripError = createAction('FIND_GEOMETRY_FOR_TRIP_ERROR')

export function findGeometryForTrip (params) {
  return createQueryAction(`index/trips/${params.tripId}/geometry`,
    findGeometryForTripResponse, findGeometryForTripError,
    (payload) => {
      return {
        tripId: params.tripId,
        geometry: payload
      }
    }
  )
}

const findStopTimesForStopResponse = createAction('FIND_STOP_TIMES_FOR_STOP_RESPONSE')
const findStopTimesForStopError = createAction('FIND_STOP_TIMES_FOR_STOP_ERROR')

/**
 * Stop times for stop query (used in stop viewer).
 */
export function findStopTimesForStop (params) {
  return function (dispatch, getState) {
    let { stopId, ...otherParams } = params
    // If other params not provided, fall back on defaults from stop viewer config.
    const queryParams = { ...getStopViewerConfig(getState().otp), ...otherParams }
    // If no start time is provided, pass in the current time. Note: this is not
    // a required param by the back end, but if a value is not provided, the
    // time defaults to the server's time, which can make it difficult to test
    // scenarios when you may want to use a different date/time for your local
    // testing environment.
    if (!queryParams.startTime) {
      const nowInSeconds = Math.floor((new Date()).getTime() / 1000)
      queryParams.startTime = nowInSeconds
    }
    dispatch(createQueryAction(
      `index/stops/${stopId}/stoptimes?${qs.stringify(queryParams)}`,
      findStopTimesForStopResponse,
      findStopTimesForStopError,
      {
        rewritePayload: (stopTimes) => {
          return {
            stopId,
            stopTimes
          }
        },
        noThrottle: true
      }
    ))
  }
}

// Routes lookup query

const findRoutesResponse = createAction('FIND_ROUTES_RESPONSE')
const findRoutesError = createAction('FIND_ROUTES_ERROR')

export function findRoutes (params) {
  return createQueryAction(
    'index/routes',
    findRoutesResponse,
    findRoutesError,
    {
      serviceId: 'routes',
      rewritePayload: (payload) => {
        const routes = {}
        payload.forEach(rte => { routes[rte.id] = rte })
        return routes
      }
    }
  )
}

// export function findRoutes (params) {
//   const query = `
// {
//   routes {
//     id: gtfsId
//     color
//     longName
//     shortName
//     mode
//     type
//     desc
//     bikesAllowed
//     sortOrder
//     textColor
//     url
//     agency {
//       id: gtfsId
//       name
//       url
//     }
//   }
// }
//   `
//   return createGraphQLQueryAction(
//     query,
//     {},
//     findRoutesResponse,
//     findRoutesError,
//     {
//       serviceId: 'routes',
//       rewritePayload: (payload) => {
//         const routes = {}
//         payload.data.routes.forEach(rte => { routes[rte.id] = rte })
//         return routes
//       }
//     }
//   )
// }

// Patterns for Route lookup query
// TODO: replace with GraphQL query for route => patterns => geometry
const findPatternsForRouteResponse = createAction('FIND_PATTERNS_FOR_ROUTE_RESPONSE')
const findPatternsForRouteError = createAction('FIND_PATTERNS_FOR_ROUTE_ERROR')

// Single Route lookup query

export const findRouteResponse = createAction('FIND_ROUTE_RESPONSE')
export const findRouteError = createAction('FIND_ROUTE_ERROR')

export function findRoute (params) {
  return createQueryAction(
    `index/routes/${params.routeId}`,
    findRouteResponse,
    findRouteError,
    {
      postprocess: (payload, dispatch) => {
        // load patterns
        dispatch(findPatternsForRoute({ routeId: params.routeId }))
      },
      noThrottle: true
    }
  )
}

export function findPatternsForRoute (params) {
  return createQueryAction(
    `index/routes/${params.routeId}/patterns`,
    findPatternsForRouteResponse,
    findPatternsForRouteError,
    {
      rewritePayload: (payload) => {
        // convert pattern array to ID-mapped object
        const patterns = {}
        payload.forEach(ptn => { patterns[ptn.id] = ptn })

        return {
          routeId: params.routeId,
          patterns
        }
      },
      postprocess: (payload, dispatch) => {
        // load geometry for each pattern
        payload.forEach(ptn => {
          dispatch(findGeometryForPattern({
            routeId: params.routeId,
            patternId: ptn.id
          }))
        })
      }
    }
  )
}

// Geometry for Pattern lookup query

const findGeometryForPatternResponse = createAction('FIND_GEOMETRY_FOR_PATTERN_RESPONSE')
const findGeometryForPatternError = createAction('FIND_GEOMETRY_FOR_PATTERN_ERROR')

export function findGeometryForPattern (params) {
  return createQueryAction(
    `index/patterns/${params.patternId}/geometry`,
    findGeometryForPatternResponse,
    findGeometryForPatternError,
    {
      rewritePayload: (payload) => {
        return {
          routeId: params.routeId,
          patternId: params.patternId,
          geometry: payload
        }
      }
    }
  )
}

// export function findRoute (params) {
//   const query = `
//   query routeQuery($routeId: [String]) {
//     routes (ids: $routeId) {
//       id: gtfsId
//       patterns {
//         id: semanticHash
//         directionId
//         headsign
//         name
//         semanticHash
//         geometry {
//           lat
//           lon
//         }
//       }
//     }
//   }
//   `
//   return createGraphQLQueryAction(
//     query,
//     { routeId: params.routeId },
//     findPatternsForRouteResponse,
//     findPatternsForRouteError,
//     {
//       rewritePayload: (payload) => {
//         // convert pattern array to ID-mapped object
//         const patterns = {}
//         payload.data.routes[0].patterns.forEach(ptn => {
//           patterns[ptn.id] = {
//             routeId: params.routeId,
//             patternId: ptn.id,
//             geometry: ptn.geometry
//           }
//         })
//
//         return {
//           routeId: params.routeId,
//           patterns
//         }
//       }
//     }
//   )
// }

// TNC ETA estimate lookup query

export const transportationNetworkCompanyEtaResponse = createAction('TNC_ETA_RESPONSE')
export const transportationNetworkCompanyEtaError = createAction('TNC_ETA_ERROR')

export function getTransportationNetworkCompanyEtaEstimate (params) {
  const {companies, from} = params
  return createQueryAction(
    `transportation_network_company/eta_estimate?${qs.stringify({
      companies,
      from
    })}`, // endpoint
    transportationNetworkCompanyEtaResponse, // responseAction
    transportationNetworkCompanyEtaError, // errorAction
    {
      rewritePayload: (payload) => {
        return {
          from,
          estimates: payload.estimates
        }
      }
    }
  )
}

// TNC ride estimate lookup query

export const transportationNetworkCompanyRideResponse = createAction('TNC_RIDE_RESPONSE')
export const transportationNetworkCompanyRideError = createAction('TNC_RIDE_ERROR')

export function getTransportationNetworkCompanyRideEstimate (params) {
  const {company, from, rideType, to} = params
  return createQueryAction(
    `transportation_network_company/ride_estimate?${qs.stringify({
      company,
      from,
      rideType,
      to
    })}`, // endpoint
    transportationNetworkCompanyRideResponse, // responseAction
    transportationNetworkCompanyRideError, // errorAction
    {
      rewritePayload: (payload) => {
        return {
          company,
          from,
          rideEstimate: payload.rideEstimate,
          to
        }
      }
    }
  )
}

// Nearby Stops Query

const receivedNearbyStopsResponse = createAction('NEARBY_STOPS_RESPONSE')
const receivedNearbyStopsError = createAction('NEARBY_STOPS_ERROR')

export function findNearbyStops (params) {
  return createQueryAction(
    `index/stops?${qs.stringify({radius: 1000, ...params})}`,
    receivedNearbyStopsResponse,
    receivedNearbyStopsError,
    {
      serviceId: 'stops',
      rewritePayload: stops => {
        if (stops) {
          // Sort the stops by proximity
          stops.forEach(stop => {
            stop.distance = haversine(
              { latitude: params.lat, longitude: params.lon },
              { latitude: stop.lat, longitude: stop.lon }
            )
          })
          stops.sort((a, b) => { return a.distance - b.distance })
          if (params.max && stops.length > params.max) stops = stops.slice(0, params.max)
        }
        return {stops}
      },
      // retrieve routes for each stop
      postprocess: (stops, dispatch, getState) => {
        if (params.max && stops.length > params.max) stops = stops.slice(0, params.max)
        stops.forEach(stop => dispatch(findRoutesAtStop(stop.id)))
      }
    }
  )
}

// Routes at Stop query

const receivedRoutesAtStopResponse = createAction('ROUTES_AT_STOP_RESPONSE')
const receivedRoutesAtStopError = createAction('ROUTES_AT_STOP_ERROR')

export function findRoutesAtStop (stopId) {
  return createQueryAction(
    `index/stops/${stopId}/routes`,
    receivedRoutesAtStopResponse,
    receivedRoutesAtStopError,
    {
      serviceId: 'stops/routes',
      rewritePayload: routes => ({ stopId, routes }),
      noThrottle: true
    }
  )
}

// Stops within Bounding Box Query

const receivedStopsWithinBBoxResponse = createAction('STOPS_WITHIN_BBOX_RESPONSE')
const receivedStopsWithinBBoxError = createAction('STOPS_WITHIN_BBOX_ERROR')

export function findStopsWithinBBox (params) {
  return createQueryAction(
    `index/stops?${qs.stringify(params)}`,
    receivedStopsWithinBBoxResponse,
    receivedStopsWithinBBoxError,
    {
      serviceId: 'stops',
      rewritePayload: stops => ({stops})
    }
  )
}

export const clearStops = createAction('CLEAR_STOPS_OVERLAY')

const throttledUrls = {}

function now () {
  return (new Date()).getTime()
}

const TEN_SECONDS = 10000

// automatically clear throttled urls older than 10 seconds
window.setInterval(() => {
  Object.keys(throttledUrls).forEach(key => {
    if (throttledUrls[key] < now() - TEN_SECONDS) {
      delete throttledUrls[key]
    }
  })
}, 1000)

/**
 * Generic helper for constructing API queries. Automatically throttles queries
 * to url to no more than once per 10 seconds.
 *
 * @param {string} endpoint - The API endpoint path (does not include
 *   '../otp/routers/router_id/')
 * @param {Function} responseAction - Action to dispatch on a successful API
 *   response. Accepts payload object parameter.
 * @param {Function} errorAction - Function to invoke on API error response.
 *   Accepts error object parameter.
 * @param {Options} options - Any of the following optional settings:
 *   - rewritePayload: Function to be invoked to modify payload before being
 *       passed to responseAction. Accepts and returns payload object.
 *   - postprocess: Function to be invoked after responseAction is invoked.
 *       Accepts payload, dispatch, getState parameters.
 *   - serviceId: identifier for TransitIndex service used in
 *       alternateTransitIndex configuration.
 *   - fetchOptions: fetch options (e.g., method, body, headers).
 */

function createQueryAction (endpoint, responseAction, errorAction, options = {}) {
  return async function (dispatch, getState) {
    const otpState = getState().otp
    let url
    if (options.serviceId && otpState.config.alternateTransitIndex &&
      otpState.config.alternateTransitIndex.services.includes(options.serviceId)
    ) {
      console.log('Using alt service for ' + options.serviceId)
      url = otpState.config.alternateTransitIndex.apiRoot + endpoint
    } else {
      const api = otpState.config.api
      url = `${api.host}${api.port ? ':' + api.port : ''}${api.path}/${endpoint}`
    }

    if (!options.noThrottle) {
      // don't make a request to a URL that has already seen the same request
      // within the last 10 seconds
      const throttleKey = options.fetchOptions
        ? `${url}-${hash(options.fetchOptions)}`
        : url
      if (throttledUrls[throttleKey] && throttledUrls[throttleKey] > now() - TEN_SECONDS) {
        // URL already had a request within last 10 seconds, warn and exit
        console.warn(`Request throttled for url: ${url}`)
        return
      } else {
        throttledUrls[throttleKey] = now()
      }
    }
    let payload
    try {
      const response = await fetch(url, options.fetchOptions)
      if (response.status >= 400) {
        const error = new Error('Received error from server')
        error.response = response
        throw error
      }
      payload = await response.json()
    } catch (err) {
      return dispatch(errorAction(err))
    }

    if (typeof options.rewritePayload === 'function') {
      dispatch(responseAction(options.rewritePayload(payload)))
    } else {
      dispatch(responseAction(payload))
    }

    if (typeof options.postprocess === 'function') {
      options.postprocess(payload, dispatch, getState)
    }
  }
}

// TODO: Determine how we might be able to use GraphQL with the alternative
// transit index. Currently this is not easily possible because the alternative
// transit index does not have support for GraphQL and handling both Rest and
// GraphQL queries could introduce potential difficulties for maintainers.
// function createGraphQLQueryAction (query, variables, responseAction, errorAction, options) {
//   const endpoint = `index/graphql`
//   const fetchOptions = {
//     method: 'POST',
//     body: JSON.stringify({ query, variables }),
//     headers: { 'Content-Type': 'application/json' }
//   }
//   return createQueryAction(
//     endpoint,
//     responseAction,
//     errorAction,
//     { ...options, fetchOptions }
//   )
// }

/**
 * Update the browser/URL history with new parameters
 * NOTE: This has not been tested for profile-based journeys.
 */
export function setUrlSearch (params, replaceCurrent = false) {
  return function (dispatch, getState) {
    const base = getState().router.location.pathname
    const path = `${base}?${qs.stringify(params)}`
    if (replaceCurrent) dispatch(replace(path))
    else dispatch(push(path))
  }
}

/**
 * Update the OTP Query parameters in the URL and ensure that the active search
 * is set correctly. Leaves any other existing URL parameters (e.g., UI) unchanged.
 */
export function updateOtpUrlParams (otpState, searchId) {
  const otpParams = getRoutingParams(otpState, true)
  return function (dispatch, getState) {
    const params = {}
    // Get all OTP-specific params, which will be retained unchanged in the URL
    const urlParams = getUrlParams()
    Object.keys(urlParams)
      .filter(key => key.indexOf('_') !== -1)
      .forEach(key => { params[key] = urlParams[key] })
    params.ui_activeSearch = searchId
    // Assumes this is a new search and the active itinerary should be reset.
    params.ui_activeItinerary = 0
    // Merge in the provided OTP params and update the URL
    dispatch(setUrlSearch(Object.assign(params, otpParams)))
  }
}<|MERGE_RESOLUTION|>--- conflicted
+++ resolved
@@ -276,14 +276,10 @@
   return createQueryAction('car_rental', carRentalResponse, carRentalError)
 }
 
-<<<<<<< HEAD
-// Vehicle rental (e.g. Lime eScooter) locations lookup query
-=======
 // Vehicle rental locations lookup query. For now, there are 3 seperate
 // "vehicle" rental endpoints - 1 for cars, 1 for bicycle rentals and another
 // for micromobility. In the future, the hope is to consolidate these 3
 // endpoints into one.
->>>>>>> 532ab651
 
 export const vehicleRentalResponse = createAction('VEHICLE_RENTAL_RESPONSE')
 export const vehicleRentalError = createAction('VEHICLE_RENTAL_ERROR')
@@ -291,11 +287,6 @@
 export function vehicleRentalQuery (params) {
   return createQueryAction('vehicle_rental', vehicleRentalResponse, vehicleRentalError)
 }
-<<<<<<< HEAD
-
-// Single stop lookup query
-=======
->>>>>>> 532ab651
 
 // Single stop lookup query
 const findStopResponse = createAction('FIND_STOP_RESPONSE')
