--- conflicted
+++ resolved
@@ -7,13 +7,8 @@
 import { connect } from 'react-redux'
 import { Route, Switch, withRouter } from 'react-router'
 
-<<<<<<< HEAD
-import PrintLayout from './print-layout'
-import AfterSignInScreen from '../user/after-signin-screen'
 import SavedTripScreen from '../user/saved-trip-screen'
-=======
 import AfterSignInSwitch from '../user/after-signin-switch'
->>>>>>> bbacdb17
 import UserAccountScreen from '../user/user-account-screen'
 import withLoggedInUserSupport from '../user/with-logged-in-user-support'
 import { setMapCenter, setMapZoom } from '../../actions/config'
@@ -223,26 +218,23 @@
               }}
             />
             <Route
-<<<<<<< HEAD
               path={'/savetrip'}
               component={(routerProps) => {
                 const props = this._combineProps(routerProps)
-                return withLoggedInUser(<SavedTripScreen wizard {...props} />)
+                return <SavedTripScreen wizard {...props} />
               }}
             />
             <Route
               path={'/savedtrips'}
               component={(routerProps) => {
                 const props = this._combineProps(routerProps)
-                return withLoggedInUser(<SavedTripScreen {...props} />)
-              }}
-            />
-            <Route
-=======
+                return <SavedTripScreen {...props} />
+              }}
+            />
+            <Route
               // This route is called immediately after login
               // and also by the auth0 redirect callback.
               // The component for this route determines what is ultimately shown after login.
->>>>>>> bbacdb17
               path={'/signedin'}
               component={routerProps => {
                 const props = this._combineProps(routerProps)
