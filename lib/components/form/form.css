.otp .error > .header {
  font-size: 16px;
  padding-bottom: 4px;
  border-bottom: 1px solid #dbbec3;
}

.otp .error > .header > .title {
  font-weight: bold;
}

.otp .error > .message {
  text-align: center;
  margin: 8px 0px;
}

<<<<<<< HEAD
.otp .location-field.static .dropdown-menu {
  position: static;
  display: block;
  border: none;
  box-shadow: none;
=======
/* Settings Bar */

.otp .settings-bar {
  position: relative;
}

.otp .settings-bar .selected-modes {
  font-size: 14px;
}

.otp .settings-bar .selected-modes .some-selected .mode-icon {
  display: inline-block;
  margin-right: 5px;
  width: 16px;
  height: 16px;
  fill: white;
}

.otp .settings-bar .button-container {
  float: right;
}

/* Settings Selector Panel */

.otp .settings-selector-panel {
  padding: 10px;
}

.otp .settings-selector-panel .button-row {
  margin-bottom: 20px;
}

.otp .settings-selector-panel .button-row .selected {
  background-color: #ccc;
}

/* Modes Selection Panel */

.otp .modes-panel .mode-group-row {
  background-color: #ccc;
  margin-bottom: 10px;
  padding: 8px;
}

.otp .modes-panel .mode-group-row .group-name {
  display: inline-block;
  vertical-align: top;
  width: 120px;
  padding-top: 10px;
}

.otp .modes-panel .mode-group-row .mode-icon-highlight {
  display: inline-block;
  vertical-align: top;
  width: 36px;
  height: 36px;
  margin-left: 10px;
  padding: 4px;
}

.otp .modes-panel .mode-group-row .mode-icon-highlight:hover {
  background-color: #eee;
}

.otp .modes-panel .mode-group-row .mode-icon {
  width: 28px;
  height: 28px;
}

.otp .modes-panel .mode-group-row button {
  padding: 0;
  border: none;
  background: none;
  outline: none;
>>>>>>> 488435b2
}<|MERGE_RESOLUTION|>--- conflicted
+++ resolved
@@ -13,13 +13,13 @@
   margin: 8px 0px;
 }
 
-<<<<<<< HEAD
 .otp .location-field.static .dropdown-menu {
   position: static;
   display: block;
   border: none;
   box-shadow: none;
-=======
+}
+
 /* Settings Bar */
 
 .otp .settings-bar {
@@ -94,5 +94,4 @@
   border: none;
   background: none;
   outline: none;
->>>>>>> 488435b2
 }