--- conflicted
+++ resolved
@@ -25,11 +25,7 @@
   }
 
   render () {
-<<<<<<< HEAD
-    const { caret, editButtonText, icons, modeGroups, queryModes } = this.props
-=======
-    const { caret, companies, icons, modeGroups, queryModes } = this.props
->>>>>>> 2b5260b5
+    const { caret, companies, editButtonText, icons, modeGroups, queryModes } = this.props
 
     let totalModeCount = 0
     modeGroups.forEach(g => { totalModeCount += g.modes.length })
