import React, { Component, PropTypes } from 'react'
import { connect } from 'react-redux'

import { Row, Col, Button } from 'react-bootstrap'

import {
  clearDefaultSettings,
  resetForm,
  setQueryParam,
  storeDefaultSettings
} from '../../actions/form'
import ModeButton from './mode-button'
<<<<<<< HEAD
import {
  getIcon,
  isAccessMode,
  hasBike,
  isTransit,
  hasMicromobility,
  hasHail,
  hasRental,
  hasTransit,
  getTransitModes
} from '../../util/itinerary'
=======
import Icon from '../narrative/icon'
import {
  getModeIcon,
  isAccessMode,
  hasBike,
  isTransit,
  hasTransit,
  getTransitModes
} from '../../util/itinerary'
import { getTripOptionsFromQuery, isNotDefaultQuery } from '../../util/query'
>>>>>>> ab5b4ed7
import GeneralSettingsPanel from './general-settings-panel'

class SettingsSelectorPanel extends Component {
  static propTypes = {
    icons: PropTypes.object
  }

  constructor (props) {
    super(props)
    this.state = { activePanel: 'MODES' }
  }

  // returns whether a micromobility company is selected or not
  _companyIsActive (company) {
    const {companies} = this.props
    return companies && companies.indexOf(company.id) > -1
  }

  // Returns whether a particular mode or TNC agency is active
  _modeIsActive (mode) {
    const { companies, queryModes } = this.props
    if (mode.mode === 'CAR_HAIL' || mode.mode === 'CAR_RENT') {
      return Boolean(companies && mode.company && companies.includes(mode.company.toUpperCase()))
    }

    for (const m of queryModes) {
      if (m === mode.mode) return true
    }
    // All transit modes are selected
    // if (isTransit(mode.mode) && queryModes.indexOf('TRANSIT') !== -1) return true
    return false
  }

  _setSoloMode (mode) {
    // save current access/transit modes
    if (hasTransit(this.props.mode)) this._lastTransitMode = this.props.mode
    this.props.setQueryParam({ mode })
  }

  _setWalkOnly = () => { this._setSoloMode('WALK') }

  _setBikeOnly = () => { this._setSoloMode('BICYCLE') }

  _setMicromobilityOnly = () => { this._setSoloMode('MICROMOBILITY') }

  /**
   * Replace own mode with new mode. The only mode will have already been set,
   * so this toggles whether the own mode includes a rental.
   */
  _replaceOwnMode = (newMode, referenceOwnMode) => {
    const { queryModes, setQueryParam } = this.props
    const nonOwnModes = queryModes.filter(m => !m.startsWith(referenceOwnMode))
    setQueryParam({ mode: [...nonOwnModes, newMode].join(',') })
  }

  _setOwnBike = () => this._replaceOwnMode('BICYCLE', 'BICYCLE')

  _setRentedBike = () => this._replaceOwnMode('BICYCLE_RENT', 'BICYCLE')

  _setOwnMicromobility = () => this._replaceOwnMode('MICROMOBILITY', 'MICROMOBILITY')

  _setRentedMicromobility = () => {
    this._replaceOwnMode('MICROMOBILITY_RENT', 'MICROMOBILITY')
    this.props.setQueryParam({ companies: this._getCompaniesForMode('MICROMOBILITY_RENT') })
  }

  _getCompaniesForMode = (modeStr) => {
    const {config} = this.props
    return config.companies
      .filter(co => co.modes.indexOf(modeStr) > -1)
      .map(co => co.id)
      .join(',')
  }

  _toggleCompany (company) {
    const {companies, setQueryParam} = this.props

    // set company if no companies set yet
    if (!companies) {
      setQueryParam({ companies: company })
      return
    }

    // add or remove from existing companies
    if (companies.indexOf(company) > -1) {
      // company already present in query, remove
      setQueryParam({
        companies: companies
          .split(',')
          .filter(co => co !== company)
          .join(',')
      })
    } else {
      // company not yet present, add to string list
      setQueryParam({ companies: `${companies},${company}` })
    }
  }

  _toggleTransitMode (mode) {
    const {queryModes, setQueryParam} = this.props
    const modeStr = mode.mode || mode
    let newQueryModes = queryModes.slice(0) // Clone the modes array

    // do not allow the last transit mode to be deselected
    const transitModes = newQueryModes.filter(m => isTransit(m))
    if (transitModes.length === 1 && transitModes[0] === modeStr) return

    // If mode is currently selected, deselect it
    if (newQueryModes.includes(modeStr)) {
      newQueryModes = newQueryModes.filter(m => m !== modeStr)
    // Or, if mode is currently not selected, select it
    } else if (!newQueryModes.includes(modeStr)) {
      newQueryModes.push(modeStr)
    }
    setQueryParam({ mode: newQueryModes.join(',') })
  }

  _toggleStoredSettings = () => {
    const options = getTripOptionsFromQuery(this.props.query)
    // If user defaults are set, clear them. Otherwise, store them.
    if (this.props.defaults) this.props.clearDefaultSettings()
    else this.props.storeDefaultSettings(options)
  }

  _resetForm = () => this.props.resetForm()

  _setAccessMode = (mode) => {
    const {config, queryModes} = this.props
    let newQueryModes = queryModes.slice(0) // Clone the modes array
    const modeStr = mode.mode || mode

    // Create object to contain multiple parameter updates if needed (i.e. 'mode', 'compainies')
    const queryParamUpdate = {}

    if (this._lastTransitMode) {
      // Restore previous transit selection, if present
      newQueryModes = this._lastTransitMode.split(',').filter(m => !isAccessMode(m))
      this._lastTransitMode = null
    } else {
      // Otherwise, retain any currently selected transit modes
      newQueryModes = newQueryModes.filter(m => !isAccessMode(m))
    }

    // If no transit modes selected, select all
    if (!newQueryModes || newQueryModes.length === 0) {
      newQueryModes = getTransitModes(config)
    }

    // Add the access mode
    newQueryModes.push(modeStr)

    // apply needed companies to query
    queryParamUpdate.companies = mode.company
      // mode is associated with a specific company
      ? mode.company.toUpperCase()
      // mode is either a rental or hailing mode, but not associated with
      // a specific company
      : (hasRental(modeStr) || hasHail(modeStr))
        // when switching, add all companies at first
        ? this._getCompaniesForMode(modeStr)
        // mode is not renting or hailing and not associated with any company
        : null

    queryParamUpdate.mode = newQueryModes.join(',')

    this.props.setQueryParam(queryParamUpdate)
  }

  _renderCompanies = () => {
    const {companies: queryCompanies, config, icons, mode} = this.props
    const {companies: configCompanies, modes} = config
    const {accessModes} = modes

    // check if a single company has an exclusive button
    if (queryCompanies && accessModes.some(
      accessMode => accessMode.company === queryCompanies.toUpperCase())
    ) {
      // a match has been found for an access mode that exclusively belongs to
      // a particular company
      return null
    }

    // hack for TriMet-MOD project, don't show companies if Biketown enabled
    // when using just bike rentals
    if (mode && mode.indexOf('BICYCLE_RENT') > -1) {
      return null
    }

    // check if renting or hailing
    if (hasRental(mode) || hasHail(mode)) {
      const queryModes = mode.split(',')
      const activeCompanies = configCompanies
        .filter(company =>
          company.modes
            .split(',')
            .some(companyMode => queryModes.indexOf(companyMode) > -1)
        )

      return (
        <div style={{ marginBottom: 16 }}>
          <div className='setting-label'>Use Companies</div>
          <div style={{ textAlign: 'left' }}>
            {activeCompanies.length === 0 &&
              <p>No comapnies available for this mode!</p>
            }
            {activeCompanies.map((company) => {
              let classNames = ['select-button']
              if (this._companyIsActive(company)) classNames.push('active')
              return <Button key={company.id}
                className={classNames.join(' ')}
                style={{ marginTop: 3, marginBottom: 3, marginLeft: 0, marginRight: 5 }}
                onClick={() => this._toggleCompany(company.id)}
              >
                <div
                  className='mode-icon'
                  style={{
                    display: 'inline-block',
                    fill: '#000',
                    width: 16,
                    height: 16,
                    marginRight: 5,
                    verticalAlign: 'middle'
                  }}
                >
                  {getIcon(company.id, icons)}
                </div>
                {company.label}
              </Button>
            })}
          </div>
          <div style={{ clear: 'both' }} />
        </div>
      )
    }
  }

  _renderExclusiveAccessSelectors = () => {
    const {config, mode, icons} = this.props
    const {exclusiveModes} = config.modes
    const modeHasTransit = hasTransit(mode)

    if (!exclusiveModes) return null

    // create an array of children to display within a mode-group-row
    // at most 2 exclusive modes will be displayed side-by-side
    const children = []
    const spacer = (
      <Col xs={2} style={{ height: 44 }}>&nbsp;</Col>
    )

    exclusiveModes.forEach((exclusiveMode, idx) => {
      // add left padding for every evenly indexed exclusiveMode
      if (idx % 2 === 0) {
        children.push(spacer)
      }

      switch (exclusiveMode) {
        case 'WALK':
          children.push(
            <Col xs={4}>
              <ModeButton
                enabled
                active={mode === 'WALK'}
                icons={icons}
                mode={'WALK'}
                height={36}
                label={'Walk Only'}
                inlineLabel
                onClick={this._setWalkOnly}
              />
            </Col>
          )
          break
        case 'BICYCLE':
          children.push(
            <Col xs={4}>
              <ModeButton
                enabled
                active={!modeHasTransit && hasBike(mode)}
                icons={icons}
                mode={'BICYCLE'}
                height={36}
                label={'Bike Only'}
                inlineLabel
                onClick={this._setBikeOnly}
              />
            </Col>
          )
          break
        case 'MICROMOBILITY':
          children.push(
            <Col xs={4}>
              <ModeButton
                enabled
                active={!modeHasTransit && hasMicromobility(mode)}
                icons={icons}
                mode={'MICROMOBILITY'}
                height={36}
                label={'eScooter Only'}
                inlineLabel
                onClick={this._setMicromobilityOnly}
              />
            </Col>
          )
          break
        default:
          throw new Error(`Unsupported exclusive mode: ${exclusiveMode}`)
      }

      // add right padding for every odd indexed exclusiveMode
      if (idx % 2 !== 0) {
        children.push(spacer)
      }
    })

    return (
      <Row className='mode-group-row'>
        {children}
      </Row>
    )
  }

  render () {
    const { config, defaults, mode, icons, query, queryModes } = this.props

    const modeHasTransit = hasTransit(mode)
<<<<<<< HEAD

    const { transitModes, accessModes, bicycleModes, micromobilityModes } = config.modes

=======
    // TODO: make configurable
    const { transitModes, accessModes, bicycleModes } = config.modes
    // Do not permit remembering trip options if they do not differ from the
    // defaults and nothing has been stored
    const queryIsDefault = !isNotDefaultQuery(query, config)
    const rememberIsDisabled = queryIsDefault && !defaults
>>>>>>> ab5b4ed7
    return (
      <div className='settings-selector-panel'>
        <div className='modes-panel'>
          <div style={{ marginBottom: '5px' }} className='pull-right'>
            <Button
              bsStyle='link'
              bsSize='xsmall'
              disabled={rememberIsDisabled}
              onClick={this._toggleStoredSettings}
            >{defaults
                ? <span><Icon type='times' /> Forget my options</span>
                : <span><Icon type='lock' /> Remember trip options</span>
              }</Button>
            <Button
              bsStyle='link'
              bsSize='xsmall'
              disabled={queryIsDefault && !defaults}
              onClick={this._resetForm}
            >
              <Icon type='undo' />{' '}
              Restore{defaults ? ' my' : ''} defaults
            </Button>
          </div>
          {/* Take Transit button */}
          <Row className='mode-group-row'>
            <Col xs={12}>
              <ModeButton
                enabled
                active={modeHasTransit && this._modeIsActive({ mode: 'WALK' })}
                icons={icons}
                mode={'TRANSIT'}
                height={54}
                label={'Take Transit'}
                inlineLabel
                onClick={() => this._setAccessMode('WALK')}
              />
            </Col>
          </Row>

          {/* transit access mode selector */}
          <Row className='mode-group-row'>
            {accessModes.map((mode, k) => {
              return <Col xs={4} key={k}>
                <ModeButton
                  enabled
                  active={modeHasTransit && this._modeIsActive(mode)}
                  icons={icons}
                  mode={mode}
                  height={46}
                  label={mode.label}
                  showPlusTransit
                  onClick={() => this._setAccessMode(mode)}
                />
              </Col>
            })}
          </Row>

          {this._renderExclusiveAccessSelectors()}

          {/* Transit mode selector */}
          {/* <Row className='mode-group-row'>
            <Col xs={12}>
              <div className='group-header'>
                <div className='group-name' style={{ color: modeHasTransit ? '#000' : '#ccc' }}>Filter Transit Modes</div>
              </div>
            </Col>
            <Col xs={12} style={{ textAlign: 'center' }}>
              {transitModes.map((mode, k) => {
                return (<div style={{ display: 'inline-block', width: 64 }} key={k}>
                  <ModeButton
                    enabled={modeHasTransit}
                    active={this._modeIsActive(mode)}
                    icons={icons}
                    mode={mode}
                    label={mode.label}
                    showCheck
                    height={44}
                    onClick={() => this._toggleTransitMode(mode)}
                  />
                </div>)
              })}
            </Col>
          </Row> */}

        </div>

        {/* Travel Preferences */}
        <Row>
          <Col xs={12} className='general-settings-panel'>
            <div style={{ fontSize: 18, margin: '16px 0px' }}>Travel Preferences</div>

            {/* The bike trip type selector */}
            {hasBike(mode) && !hasTransit(mode) && (
              <div style={{ marginBottom: 16 }}>
                <div className='setting-label' style={{ float: 'left' }}>Use</div>
                <div style={{ textAlign: 'right' }}>
                  {bicycleModes.map((option, k) => {
                    let action = this._setOwnBike
                    if (option.mode === 'BICYCLE_RENT') action = this._setRentedBike
                    let classNames = ['select-button']
                    if (queryModes.includes(option.mode)) classNames.push('active')
                    // TODO: Handle different bikeshare networks
                    return (
                      <Button key={k}
                        className={classNames.join(' ')}
                        onClick={action}
                      >
                        <div style={{ display: 'inline-block', width: option.iconWidth, height: 18, fill: '#000', verticalAlign: 'middle', marginRight: 10 }}>
                          {getIcon(option.mode, icons)}
                        </div>
                        <span style={{ verticalAlign: 'middle' }}>{option.label}</span>
                      </Button>
                    )
                  })}
                </div>
              </div>
            )}

            {/* The micromobility trip type selector */}
            {hasMicromobility(mode) && !hasTransit(mode) && (
              <div style={{ marginBottom: 16 }}>
                <div className='setting-label' style={{ float: 'left' }}>Use</div>
                <div style={{ textAlign: 'right' }}>
                  {micromobilityModes.map((option, k) => {
                    let action = this._setOwnMicromobility
                    if (option.mode === 'MICROMOBILITY_RENT') action = this._setRentedMicromobility
                    let classNames = ['select-button']
                    if (queryModes.includes(option.mode)) classNames.push('active')
                    // TODO: Handle different bikeshare networks
                    return (
                      <Button key={k}
                        className={classNames.join(' ')}
                        onClick={action}
                      >
                        <div style={{ display: 'inline-block', width: option.iconWidth, height: 18, fill: '#000', verticalAlign: 'middle', marginRight: 10 }}>
                          {getIcon(option.mode, icons)}
                        </div>
                        <span style={{ verticalAlign: 'middle' }}>{option.label}</span>
                      </Button>
                    )
                  })}
                </div>
              </div>
            )}

            {this._renderCompanies()}

            {/* The transit mode selected */}
            {hasTransit(mode) && (<div style={{ marginBottom: 16 }}>
              <div className='setting-label'>Use</div>
              <div style={{ textAlign: 'left' }}>
                {transitModes.map((mode, k) => {
                  let classNames = ['select-button']
                  if (this._modeIsActive(mode)) classNames.push('active')
                  return <Button key={mode.mode}
                    className={classNames.join(' ')}
                    style={{ marginTop: 3, marginBottom: 3, marginLeft: 0, marginRight: 5 }}
                    onClick={() => this._toggleTransitMode(mode)}
                  >
                    <div
                      className='mode-icon'
                      style={{
                        display: 'inline-block',
                        fill: '#000',
                        width: 16,
                        height: 16,
                        marginRight: 5,
                        verticalAlign: 'middle'
                      }}
                    >
                      {getIcon(mode.mode, icons)}
                    </div>
                    {mode.label}
                  </Button>
                })}
              </div>
              <div style={{ clear: 'both' }} />
            </div>)}

            {/* Other general settings */}
            <GeneralSettingsPanel />
          </Col>
        </Row>
      </div>
    )
  }
}

// connect to redux store

const mapStateToProps = (state, ownProps) => {
  const { config, currentQuery, user } = state.otp
  const { defaults } = user
  const { companies, mode, routingType } = currentQuery
  return {
    defaults,
    query: currentQuery,
    config,
    mode,
    companies,
    modeGroups: config.modeGroups,
    queryModes: !mode || mode.length === 0 ? [] : mode.split(','),
    routingType
  }
}

const mapDispatchToProps = {
  clearDefaultSettings,
  resetForm,
  setQueryParam,
  storeDefaultSettings
}

export default connect(mapStateToProps, mapDispatchToProps)(SettingsSelectorPanel)<|MERGE_RESOLUTION|>--- conflicted
+++ resolved
@@ -9,8 +9,8 @@
   setQueryParam,
   storeDefaultSettings
 } from '../../actions/form'
+import GeneralSettingsPanel from './general-settings-panel'
 import ModeButton from './mode-button'
-<<<<<<< HEAD
 import {
   getIcon,
   isAccessMode,
@@ -22,19 +22,7 @@
   hasTransit,
   getTransitModes
 } from '../../util/itinerary'
-=======
-import Icon from '../narrative/icon'
-import {
-  getModeIcon,
-  isAccessMode,
-  hasBike,
-  isTransit,
-  hasTransit,
-  getTransitModes
-} from '../../util/itinerary'
 import { getTripOptionsFromQuery, isNotDefaultQuery } from '../../util/query'
->>>>>>> ab5b4ed7
-import GeneralSettingsPanel from './general-settings-panel'
 
 class SettingsSelectorPanel extends Component {
   static propTypes = {
@@ -360,18 +348,13 @@
     const { config, defaults, mode, icons, query, queryModes } = this.props
 
     const modeHasTransit = hasTransit(mode)
-<<<<<<< HEAD
-
     const { transitModes, accessModes, bicycleModes, micromobilityModes } = config.modes
 
-=======
-    // TODO: make configurable
-    const { transitModes, accessModes, bicycleModes } = config.modes
     // Do not permit remembering trip options if they do not differ from the
     // defaults and nothing has been stored
     const queryIsDefault = !isNotDefaultQuery(query, config)
     const rememberIsDisabled = queryIsDefault && !defaults
->>>>>>> ab5b4ed7
+
     return (
       <div className='settings-selector-panel'>
         <div className='modes-panel'>
