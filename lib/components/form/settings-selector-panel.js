import React, { Component, PropTypes } from 'react'
import { connect } from 'react-redux'

import { Row, Col, Button } from 'react-bootstrap'

<<<<<<< HEAD
import {
  clearDefaultSettings,
  resetForm,
  setQueryParam,
  storeDefaultSettings
} from '../../actions/form'
=======
import { setQueryParam } from '../../actions/form'
>>>>>>> 2525d546
import ModeButton from './mode-button'
import Icon from '../narrative/icon'
import {
  getModeIcon,
  isAccessMode,
  hasBike,
  isTransit,
  hasTransit,
  getTransitModes
} from '../../util/itinerary'
import { getTripOptionsFromQuery, isNotDefaultQuery } from '../../util/query'
import { getItem } from '../../util/storage'
import GeneralSettingsPanel from './general-settings-panel'

class SettingsSelectorPanel extends Component {
  static propTypes = {
    icons: PropTypes.object
  }

  constructor (props) {
    super(props)
    this.state = { activePanel: 'MODES' }
  }

  // Returns whether a particular mode or TNC agency is active
  _modeIsActive (mode) {
    const { companies, queryModes } = this.props
    if (mode.mode === 'CAR_HAIL' || mode.mode === 'CAR_RENT') {
      return Boolean(companies && mode.company && companies.includes(mode.company.toUpperCase()))
    }

    for (const m of queryModes) {
      if (m === mode.mode) return true
    }
    // All transit modes are selected
    // if (isTransit(mode.mode) && queryModes.indexOf('TRANSIT') !== -1) return true
    return false
  }

  _setSoloMode (mode) {
    // save current access/transit modes
    if (hasTransit(this.props.mode)) this._lastTransitMode = this.props.mode
    this.props.setQueryParam({ mode })
  }

  _setWalkOnly = () => { this._setSoloMode('WALK') }

  _setBikeOnly = () => { this._setSoloMode('BICYCLE') }

  _addBikeModeToQueryModes = (bikeMode) => {
    const { queryModes, setQueryParam } = this.props
    const nonBikeModes = queryModes.filter(m => !m.startsWith('BICYCLE'))
    setQueryParam({ mode: [...nonBikeModes, bikeMode].join(',') })
  }

  _setOwnBike = () => this._addBikeModeToQueryModes('BICYCLE')

  _setRentedBike = () => this._addBikeModeToQueryModes('BICYCLE_RENT')

  _toggleTransitMode (mode) {
    const modeStr = mode.mode || mode
    let queryModes = this.props.queryModes.slice(0) // Clone the modes array

    // do not allow the last transit mode to be deselected
    const transitModes = queryModes.filter(m => isTransit(m))
    if (transitModes.length === 1 && transitModes[0] === modeStr) return

    // If mode is currently selected, deselect it
    if (queryModes.includes(modeStr)) {
      queryModes = queryModes.filter(m => m !== modeStr)
    // Or, if mode is currently not selected, select it
    } else if (!queryModes.includes(modeStr)) {
      queryModes.push(modeStr)
    }
    this.props.setQueryParam({ mode: queryModes.join(',') })
  }

  _toggleStoredSettings = () => {
    const options = getTripOptionsFromQuery(this.props.query)
    // If user defaults are set, clear them. Otherwise, store them.
    if (this.props.defaults) this.props.clearDefaultSettings()
    else this.props.storeDefaultSettings(options)
  }

  _resetForm = () => this.props.resetForm()

  _setAccessMode = (mode) => {
    let queryModes = this.props.queryModes.slice(0) // Clone the modes array
    const modeStr = mode.mode || mode

    // Create object to contain multiple parameter updates if needed (i.e. 'mode', 'compainies')
    const queryParamUpdate = {}

    if (this._lastTransitMode) {
      // Restore previous transit selection, if present
      queryModes = this._lastTransitMode.split(',').filter(m => !isAccessMode(m))
      this._lastTransitMode = null
    } else {
      // Otherwise, retain any currently selected transit modes
      queryModes = queryModes.filter(m => !isAccessMode(m))
    }

    // If no transit modes selected, select all
    if (!queryModes || queryModes.length === 0) {
      queryModes = getTransitModes(this.props.config)
    }

    // Add the access mode
    queryModes.push(modeStr)

    // Do extra stuff if mode selected was a TNC
    queryParamUpdate.companies = (modeStr === 'CAR_HAIL' || modeStr === 'CAR_RENT')
      ? mode.company.toUpperCase()
      : null

    queryParamUpdate.mode = queryModes.join(',')

    this.props.setQueryParam(queryParamUpdate)
  }

  render () {
    const { config, defaults, mode, icons, query, queryModes } = this.props

    const modeHasTransit = hasTransit(mode)
    // TODO: make configurable
    const { transitModes, accessModes, bicycleModes } = config.modes
    // Do not permit remembering trip options if they do not differ from the
    // defaults and nothing has been stored
    const queryIsDefault = !isNotDefaultQuery(query, config)
    const rememberIsDisabled = queryIsDefault && !defaults
    return (
      <div className='settings-selector-panel'>
        <div className='modes-panel'>
          <div style={{ marginBottom: '5px' }} className='pull-right'>
            <Button
              bsStyle='link'
              bsSize='xsmall'
              disabled={rememberIsDisabled}
              onClick={this._toggleStoredSettings}
            >{defaults
                ? <span><Icon type='times' /> Forget my options</span>
                : <span><Icon type='lock' /> Remember trip options</span>
              }</Button>
            <Button
              bsStyle='link'
              bsSize='xsmall'
              disabled={queryIsDefault && !defaults}
              onClick={this._resetForm}
            >
              <Icon type='undo' />{' '}
              Restore{defaults ? ' my' : ''} defaults
            </Button>
          </div>
          {/* Take Transit button */}
          <Row className='mode-group-row'>
            <Col xs={12}>
              <ModeButton
                enabled
                active={modeHasTransit && this._modeIsActive({ mode: 'WALK' })}
                icons={icons}
                mode={'TRANSIT'}
                height={54}
                label={'Take Transit'}
                inlineLabel
                onClick={() => this._setAccessMode('WALK')}
              />
            </Col>
          </Row>

          {/* transit access mode selector */}
          <Row className='mode-group-row'>
            {accessModes.map((mode, k) => {
              return <Col xs={4} key={k}>
                <ModeButton
                  enabled
                  active={modeHasTransit && this._modeIsActive(mode)}
                  icons={icons}
                  mode={mode}
                  height={46}
                  label={mode.label}
                  showPlusTransit
                  onClick={() => this._setAccessMode(mode)}
                />
              </Col>
            })}
          </Row>

          <Row className='mode-group-row'>
            <Col xs={2} />
            <Col xs={4}>
              <ModeButton
                enabled
                active={mode === 'WALK'}
                icons={icons}
                mode={'WALK'}
                height={36}
                label={'Walk Only'}
                inlineLabel
                onClick={this._setWalkOnly}
              />
            </Col>
            <Col xs={4}>
              <ModeButton
                enabled
                active={!modeHasTransit && hasBike(mode)}
                icons={icons}
                mode={'BICYCLE'}
                height={36}
                label={'Bike Only'}
                inlineLabel
                onClick={this._setBikeOnly}
              />
            </Col>
            <Col xs={2} />
          </Row>

          {/* Transit mode selector */}
          {/* <Row className='mode-group-row'>
            <Col xs={12}>
              <div className='group-header'>
                <div className='group-name' style={{ color: modeHasTransit ? '#000' : '#ccc' }}>Filter Transit Modes</div>
              </div>
            </Col>
            <Col xs={12} style={{ textAlign: 'center' }}>
              {transitModes.map((mode, k) => {
                return (<div style={{ display: 'inline-block', width: 64 }} key={k}>
                  <ModeButton
                    enabled={modeHasTransit}
                    active={this._modeIsActive(mode)}
                    icons={icons}
                    mode={mode}
                    label={mode.label}
                    showCheck
                    height={44}
                    onClick={() => this._toggleTransitMode(mode)}
                  />
                </div>)
              })}
            </Col>
          </Row> */}

        </div>

        {/* Travel Preferences */}
        <Row>
          <Col xs={12} className='general-settings-panel'>
            <div style={{ fontSize: 18, margin: '16px 0px' }}>Travel Preferences</div>

            {/* The transit mode selected */}
            {hasTransit(mode) && (<div style={{ marginBottom: 16 }}>
              <div className='setting-label'>Use</div>
              <div style={{ textAlign: 'left' }}>
                {transitModes.map((mode, k) => {
                  let classNames = ['select-button']
                  if (this._modeIsActive(mode)) classNames.push('active')
                  return <Button key={mode.mode}
                    className={classNames.join(' ')}
                    style={{ marginTop: 3, marginBottom: 3, marginLeft: 0, marginRight: 5 }}
                    onClick={() => this._toggleTransitMode(mode)}
                  >
                    <div
                      className='mode-icon'
                      style={{ display: 'inline-block', fill: '#000', width: 16, height: 16, marginRight: 5, verticalAlign: 'middle' }}>
                      {getModeIcon(mode, icons)}
                    </div>
                    {mode.label}
                  </Button>
                })}
              </div>
              <div style={{ clear: 'both' }} />
            </div>)}

            {/* The bike trip type selector */}
            {hasBike(mode) && !hasTransit(mode) && (<div style={{ marginBottom: 16 }}>
              <div className='setting-label' style={{ float: 'left' }}>Use</div>
              <div style={{ textAlign: 'right' }}>
                {bicycleModes.map((option, k) => {
                  let action = this._setOwnBike
                  if (option.mode === 'BICYCLE_RENT') action = this._setRentedBike
                  let classNames = ['select-button']
                  if (queryModes.includes(option.mode)) classNames.push('active')
                  // TODO: Handle different bikeshare networks
                  return (
                    <Button key={k}
                      className={classNames.join(' ')}
                      onClick={action}
                    >
                      <div style={{ display: 'inline-block', width: option.iconWidth, height: 18, fill: '#000', verticalAlign: 'middle', marginRight: 10 }}>
                        {getModeIcon(option.mode, icons)}
                      </div>
                      <span style={{ verticalAlign: 'middle' }}>{option.label}</span>
                    </Button>
                  )
                })}
              </div>
            </div>)}

            {/* Other general settings */}
            <GeneralSettingsPanel />
          </Col>
        </Row>
      </div>
    )
  }
}

// connect to redux store

const mapStateToProps = (state, ownProps) => {
  const { config, currentQuery, user } = state.otp
  const { defaults } = user
  const { companies, mode, routingType } = currentQuery
  return {
    defaults,
    query: currentQuery,
    config,
    mode,
    companies,
    modeGroups: config.modeGroups,
    queryModes: !mode || mode.length === 0 ? [] : mode.split(','),
    routingType
  }
}

const mapDispatchToProps = {
  clearDefaultSettings,
  resetForm,
  setQueryParam,
  storeDefaultSettings
}

export default connect(mapStateToProps, mapDispatchToProps)(SettingsSelectorPanel)<|MERGE_RESOLUTION|>--- conflicted
+++ resolved
@@ -3,16 +3,12 @@
 
 import { Row, Col, Button } from 'react-bootstrap'
 
-<<<<<<< HEAD
 import {
   clearDefaultSettings,
   resetForm,
   setQueryParam,
   storeDefaultSettings
 } from '../../actions/form'
-=======
-import { setQueryParam } from '../../actions/form'
->>>>>>> 2525d546
 import ModeButton from './mode-button'
 import Icon from '../narrative/icon'
 import {
@@ -24,7 +20,6 @@
   getTransitModes
 } from '../../util/itinerary'
 import { getTripOptionsFromQuery, isNotDefaultQuery } from '../../util/query'
-import { getItem } from '../../util/storage'
 import GeneralSettingsPanel from './general-settings-panel'
 
 class SettingsSelectorPanel extends Component {
