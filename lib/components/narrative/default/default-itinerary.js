--- conflicted
+++ resolved
@@ -32,12 +32,8 @@
           <span className='title'>Itinerary {index + 1}</span>{' '}
           <span className='duration pull-right'>{formatDuration(itinerary.duration)}</span>{' '}
           <span className='arrivalTime'>{formatTime(itinerary.startTime)}—{formatTime(itinerary.endTime)}</span>
-<<<<<<< HEAD
           <span className='pull-right'><BeginSaveTripButton /></span>{' '}
-          <ItinerarySummary itinerary={itinerary} />
-=======
           <ItinerarySummary itinerary={itinerary} LegIcon={LegIcon} />
->>>>>>> bbacdb17
         </button>
         {(active || expanded) &&
           <div className='body'>
