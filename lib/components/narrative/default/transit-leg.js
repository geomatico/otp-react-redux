--- conflicted
+++ resolved
@@ -1,14 +1,9 @@
 import coreUtils from '@opentripplanner/core-utils'
 import PropTypes from 'prop-types'
-<<<<<<< HEAD
-import TriMetLegIcon from '@opentripplanner/icons/lib/trimet-leg-icon'
-
-=======
 import React, { Component } from 'react'
 
 import Icon from '../icon'
 import ModeIcon from '../../icons/mode-icon'
->>>>>>> 20974b33
 import ViewTripButton from '../../viewers/view-trip-button'
 import ViewStopButton from '../../viewers/view-stop-button'
 
@@ -52,7 +47,7 @@
           onClick={(e) => this._onLegClick(e, leg, index)}
         >
           <div className='mode-icon-container'>
-            <TriMetLegIcon leg={leg} />
+            <ModeIcon mode={leg.mode} />
           </div>
           <div className='route-name'>
             <div>
