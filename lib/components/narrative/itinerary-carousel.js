import coreUtils from '@opentripplanner/core-utils'
import PropTypes from 'prop-types'
import React, { Component } from 'react'
import { Button } from 'react-bootstrap'
import { connect } from 'react-redux'
import SwipeableViews from 'react-swipeable-views'

import { setActiveItinerary, setActiveLeg, setActiveStep } from '../../actions/narrative'
import Icon from './icon'
import DefaultItinerary from './default/default-itinerary'
import Loading from './loading'
import { getActiveItineraries, getActiveSearch } from '../../util/state'
<<<<<<< HEAD
import { getTimeFormat } from '../../util/time'
=======
>>>>>>> 20974b33

class ItineraryCarousel extends Component {
  state = {}
  static propTypes = {
    itineraries: PropTypes.array,
    pending: PropTypes.bool,
    activeItinerary: PropTypes.number,
    hideHeader: PropTypes.bool,
    itineraryClass: PropTypes.func,
    onClick: PropTypes.func,
    setActiveItinerary: PropTypes.func,
    setActiveLeg: PropTypes.func,
    setActiveStep: PropTypes.func,
    expanded: PropTypes.bool,
    companies: PropTypes.string
  }

  static defaultProps = {
    itineraryClass: DefaultItinerary
  }

  _onItineraryClick = () => {
    if (typeof this.props.onClick === 'function') this.props.onClick()
  }

  _onLeftClick = () => {
    const { activeItinerary, itineraries, setActiveItinerary } = this.props
    setActiveItinerary(activeItinerary === 0 ? itineraries.length - 1 : activeItinerary - 1)
  }

  _onRightClick = () => {
    const { activeItinerary, itineraries, setActiveItinerary } = this.props
    setActiveItinerary(activeItinerary === itineraries.length - 1 ? 0 : activeItinerary + 1)
  }

  _onSwipe = (index, indexLatest) => {
    this.props.setActiveItinerary(index)
  }

  render () {
    const { activeItinerary, itineraries, itineraryClass, hideHeader, pending } = this.props
    if (pending) return <Loading small />
    if (!itineraries) return null

    const views = itineraries.map((itinerary, index) => {
      return React.createElement(itineraryClass, {
        itinerary,
        index,
        key: index,
        expanded: this.props.expanded,
        onClick: this._onItineraryClick,
        ...this.props
      })
    })

    return (
      <div className='options itinerary'>
        {hideHeader
          ? null
          : <div className='header carousel-header'>
            <Button
              className='carousel-left-button carousel-button'
              disabled={activeItinerary === 0}
              onClick={this._onLeftClick}>
              <Icon type='arrow-left' />
            </Button>
            <div
              className='text-center carousel-header-text'>
              {activeItinerary + 1} of {itineraries.length}
            </div>
            <Button
              disabled={activeItinerary === itineraries.length - 1}
              className='pull-right carousel-right-button carousel-button'
              onClick={this._onRightClick}>
              <Icon type='arrow-right' />
            </Button>
          </div>
        }
        <SwipeableViews
          index={activeItinerary}
          onChangeIndex={this._onSwipe}
        >{views}</SwipeableViews>
      </div>
    )
  }
}

// connect to the redux store

const mapStateToProps = (state, ownProps) => {
  const activeSearch = getActiveSearch(state.otp)
  const itineraries = activeSearch && activeSearch.response && activeSearch.response.plan
    ? getActiveItineraries(state.otp)
    : null

  return {
    itineraries,
    pending: activeSearch && activeSearch.pending,
    activeItinerary: activeSearch && activeSearch.activeItinerary,
    activeLeg: activeSearch && activeSearch.activeLeg,
    activeStep: activeSearch && activeSearch.activeStep,
    companies: state.otp.currentQuery.companies,
    timeFormat: coreUtils.time.getTimeFormat(state.otp.config)
  }
}

const mapDispatchToProps = (dispatch, ownProps) => {
  return {
    setActiveItinerary: (index) => { dispatch(setActiveItinerary({ index })) },
    setActiveLeg: (index, leg) => { dispatch(setActiveLeg({ index, leg })) },
    setActiveStep: (index, step) => { dispatch(setActiveStep({ index, step })) }
  }
}

export default connect(mapStateToProps, mapDispatchToProps)(ItineraryCarousel)<|MERGE_RESOLUTION|>--- conflicted
+++ resolved
@@ -10,10 +10,6 @@
 import DefaultItinerary from './default/default-itinerary'
 import Loading from './loading'
 import { getActiveItineraries, getActiveSearch } from '../../util/state'
-<<<<<<< HEAD
-import { getTimeFormat } from '../../util/time'
-=======
->>>>>>> 20974b33
 
 class ItineraryCarousel extends Component {
   state = {}
