import { profileOptionsToItineraries } from '@opentripplanner/core-utils/lib/profile'
import { getTimeFormat } from '@opentripplanner/core-utils/lib/time'
import PropTypes from 'prop-types'
import React, { Component } from 'react'
import { Button } from 'react-bootstrap'
import { connect } from 'react-redux'
import SwipeableViews from 'react-swipeable-views'

import { setActiveItinerary, setActiveLeg, setActiveStep } from '../../actions/narrative'
import Icon from './icon'
import DefaultItinerary from './default/default-itinerary'
import Loading from './loading'
import { getActiveItineraries, getActiveSearch } from '../../util/state'
<<<<<<< HEAD
=======
import { getTimeFormat } from '../../util/time'
>>>>>>> e1a8e1fa

class ItineraryCarousel extends Component {
  state = {}
  static propTypes = {
    itineraries: PropTypes.array,
    pending: PropTypes.bool,
    activeItinerary: PropTypes.number,
    hideHeader: PropTypes.bool,
    itineraryClass: PropTypes.func,
    onClick: PropTypes.func,
    setActiveItinerary: PropTypes.func,
    setActiveLeg: PropTypes.func,
    setActiveStep: PropTypes.func,
    expanded: PropTypes.bool,
    companies: PropTypes.string
  }

  static defaultProps = {
    itineraryClass: DefaultItinerary
  }

  _onItineraryClick = () => {
    if (typeof this.props.onClick === 'function') this.props.onClick()
  }

  _onLeftClick = () => {
    const { activeItinerary, itineraries, setActiveItinerary } = this.props
    setActiveItinerary(activeItinerary === 0 ? itineraries.length - 1 : activeItinerary - 1)
  }

  _onRightClick = () => {
    const { activeItinerary, itineraries, setActiveItinerary } = this.props
    setActiveItinerary(activeItinerary === itineraries.length - 1 ? 0 : activeItinerary + 1)
  }

  _onSwipe = (index, indexLatest) => {
    this.props.setActiveItinerary(index)
  }

  render () {
    const { activeItinerary, itineraries, itineraryClass, hideHeader, pending } = this.props
    if (pending) return <Loading small />
    if (!itineraries) return null

    const views = itineraries.map((itinerary, index) => {
      return React.createElement(itineraryClass, {
        itinerary,
        index,
        key: index,
        expanded: this.props.expanded,
        onClick: this._onItineraryClick,
        ...this.props
      })
    })

    return (
      <div className='options itinerary'>
        {hideHeader
          ? null
          : <div className='header carousel-header'>
            <Button
              className='carousel-left-button carousel-button'
              disabled={activeItinerary === 0}
              onClick={this._onLeftClick}>
              <Icon type='arrow-left' />
            </Button>
            <div
              className='text-center carousel-header-text'>
              {activeItinerary + 1} of {itineraries.length}
            </div>
            <Button
              disabled={activeItinerary === itineraries.length - 1}
              className='pull-right carousel-right-button carousel-button'
              onClick={this._onRightClick}>
              <Icon type='arrow-right' />
            </Button>
          </div>
        }
        <SwipeableViews
          index={activeItinerary}
          onChangeIndex={this._onSwipe}
        >{views}</SwipeableViews>
      </div>
    )
  }
}

// connect to the redux store

const mapStateToProps = (state, ownProps) => {
  const activeSearch = getActiveSearch(state.otp)
  const itineraries = activeSearch && activeSearch.response && activeSearch.response.plan
    ? getActiveItineraries(state.otp)
    : null

  return {
    itineraries,
    pending: activeSearch && activeSearch.pending,
    activeItinerary: activeSearch && activeSearch.activeItinerary,
    activeLeg: activeSearch && activeSearch.activeLeg,
    activeStep: activeSearch && activeSearch.activeStep,
    companies: state.otp.currentQuery.companies,
    timeFormat: getTimeFormat(state.otp.config)
  }
}

const mapDispatchToProps = (dispatch, ownProps) => {
  return {
    setActiveItinerary: (index) => { dispatch(setActiveItinerary({ index })) },
    setActiveLeg: (index, leg) => { dispatch(setActiveLeg({ index, leg })) },
    setActiveStep: (index, step) => { dispatch(setActiveStep({ index, step })) }
  }
}

export default connect(mapStateToProps, mapDispatchToProps)(ItineraryCarousel)<|MERGE_RESOLUTION|>--- conflicted
+++ resolved
@@ -1,4 +1,3 @@
-import { profileOptionsToItineraries } from '@opentripplanner/core-utils/lib/profile'
 import { getTimeFormat } from '@opentripplanner/core-utils/lib/time'
 import PropTypes from 'prop-types'
 import React, { Component } from 'react'
@@ -11,10 +10,6 @@
 import DefaultItinerary from './default/default-itinerary'
 import Loading from './loading'
 import { getActiveItineraries, getActiveSearch } from '../../util/state'
-<<<<<<< HEAD
-=======
-import { getTimeFormat } from '../../util/time'
->>>>>>> e1a8e1fa
 
 class ItineraryCarousel extends Component {
   state = {}
