--- conflicted
+++ resolved
@@ -1,11 +1,5 @@
-<<<<<<< HEAD
+import coreUtils from '@opentripplanner/core-utils'
 import TriMetModeIcon from '@opentripplanner/icons/lib/trimet-mode-icon'
-import PropTypes from 'prop-types'
-import React, { Component } from 'react'
-
-import { calculateFares, calculatePhysicalActivity, isTransit } from '../../../util/itinerary'
-=======
-import coreUtils from '@opentripplanner/core-utils'
 import PropTypes from 'prop-types'
 import React, { Component } from 'react'
 import styled from 'styled-components'
@@ -13,10 +7,8 @@
 import {
   calculateFares,
   calculatePhysicalActivity,
-  getLegIcon,
   isTransit
 } from '../../../util/itinerary'
->>>>>>> 60b4d74e
 import { formatDuration, formatTime } from '../../../util/time'
 
 // TODO: make this a prop
@@ -56,7 +48,7 @@
   overflow: hidden
 `
 
-const RoutePreivew = styled.div`
+const RoutePreview = styled.div`
   display: inline-block;
   margin-left: 8px;
   vertical-align: top;
@@ -154,22 +146,9 @@
           {itinerary.legs.filter(leg => {
             return !(leg.mode === 'WALK' && itinerary.transitTime > 0)
           }).map((leg, k) => {
-<<<<<<< HEAD
-            return <div className='route-preview' key={k}>
-              <div className='mode-icon'>{this.getIcon(leg.mode, customIcons)}</div>
-              {isTransit(leg.mode)
-                ? (
-                  <div className='short-name' style={{ backgroundColor: getRouteColorForBadge(leg) }}>
-                    {getRouteNameForBadge(leg)}
-                  </div>
-                )
-                : (<div style={{ height: 30, overflow: 'hidden' }} />)
-              }
-            </div>
-=======
             return (
-              <RoutePreivew key={k}>
-                <ModeIcon>{getLegIcon(leg, customIcons)}</ModeIcon>
+              <RoutePreview key={k}>
+                <ModeIcon>{this.getIcon(leg.mode, customIcons)}</ModeIcon>
                 {isTransit(leg.mode)
                   ? (
                     <ShortName leg={leg} >
@@ -178,9 +157,8 @@
                   )
                   : (<NonTransitSpacer />)
                 }
-              </RoutePreivew>
+              </RoutePreview>
             )
->>>>>>> 60b4d74e
           })}
         </Routes>
       </Container>
