--- conflicted
+++ resolved
@@ -2,11 +2,7 @@
 
 import LocationIcon from '../../icons/location-icon'
 import ViewStopButton from '../../viewers/view-stop-button'
-<<<<<<< HEAD
-import { getPlaceName } from '../../../util/itinerary'
-=======
-import { getLegMode, getPlaceName, isTransit } from '../../../util/itinerary'
->>>>>>> ab5b4ed7
+import { getPlaceName, isTransit } from '../../../util/itinerary'
 import { formatTime } from '../../../util/time'
 
 import TransitLegBody from './transit-leg-body'
