import React, { Component } from 'react'
import { connect } from 'react-redux'
import PropTypes from 'prop-types'
import { VelocityTransitionGroup } from 'velocity-react'
import moment from 'moment'

import ViewTripButton from '../../viewers/view-trip-button'
import { getIcon } from '../../../util/itinerary'
import { formatDuration } from '../../../util/time'

// TODO: support multi-route legs for profile routing

class TransitLegBody extends Component {
  static propTypes = {
    leg: PropTypes.object,
    legIndex: PropTypes.number,
    setActiveLeg: PropTypes.func
  }

  constructor (props) {
    super(props)
    this.state = {
      alertsExpanded: false,
      stopsExpanded: false
    }
  }

  _onToggleStopsClick = () => {
    this.setState({ stopsExpanded: !this.state.stopsExpanded })
  }

  _onToggleAlertsClick = () => {
    this.setState({ alertsExpanded: !this.state.alertsExpanded })
  }

  _onSummaryClick = () => {
    this.props.setActiveLeg(this.props.legIndex, this.props.leg)
  }

  render () {
    const { customIcons, leg, operator } = this.props
    const {
      agencyBrandingUrl,
      agencyName,
      agencyUrl,
      alerts,
      mode,
      routeShortName,
      routeLongName,
      headsign
    } = leg
    const { alertsExpanded, stopsExpanded } = this.state
<<<<<<< HEAD

    let iconKey = mode
    if (typeof customIcons.customIconForLeg === 'function') {
      const customIcon = customIcons.customIconForLeg(leg)
      if (customIcon) iconKey = customIcon
=======
    // If the config contains an operator with a logo URL, prefer that over the
    // one provided by OTP (which is derived from agency.txt#agency_branding_url)
    const logoUrl = operator && operator.logo ? operator.logo : agencyBrandingUrl
    let iconMode = mode
    if (typeof customIcons.customModeForLeg === 'function') {
      const customMode = customIcons.customModeForLeg(leg)
      if (customMode) iconMode = customMode
>>>>>>> ab5b4ed7
    }

    return (
      <div className='leg-body'>
        {/* The Route Icon/Name Bar; clickable to set as active leg */}
        <div className='summary' onClick={this._onSummaryClick}>
          <div className='route-name leg-description'>
            <div>
              <div className='icon'>{getIcon(iconKey, customIcons)}</div>
            </div>
            {routeShortName && (
              <div>
                <span className='route-short-name'>{routeShortName}</span>
              </div>
            )}
            <div className='route-long-name'>
              {routeLongName}
              {headsign && <span> <span style={{ fontWeight: '200' }}>to</span> {headsign}</span>}
            </div>
          </div>
        </div>

        {/* Agency information */}
        {
          <div className='agency-info'>
            Service operated by{' '}
            <a href={agencyUrl} target='_blank'>
              {agencyName}{logoUrl &&
                <img
                  src={logoUrl}
                  height={25}
                  style={{ marginLeft: '5px' }} />
              }
            </a>
          </div>
        }

        {/* Alerts toggle */}
        {alerts && alerts.length > 0 && (
          <div onClick={this._onToggleAlertsClick} className='transit-alerts-toggle'>
            <i className='fa fa-exclamation-triangle' /> {alerts.length} {pluralize('alert', alerts)}
            {' '}
            <i className={`fa fa-caret-${this.state.alertsExpanded ? 'up' : 'down'}`} />
          </div>
        )}

        {/* The Alerts body, if visible */}
        <VelocityTransitionGroup enter={{animation: 'slideDown'}} leave={{animation: 'slideUp'}}>
          {alertsExpanded && <AlertsBody alerts={leg.alerts} />}
        </VelocityTransitionGroup>
        {/* The "Ride X Min / X Stops" Row, including IntermediateStops body */}
        {leg.intermediateStops && leg.intermediateStops.length > 0 && (
          <div className='transit-leg-details'>

            {/* The header summary row, clickable to expand intermediate stops */}
            <div onClick={this._onToggleStopsClick} className='header'>
              {leg.duration && <span>Ride {formatDuration(leg.duration)}</span>}
              {leg.intermediateStops && (
                <span>
                  {' / '}
                  {leg.intermediateStops.length + 1}
                  {' stops '}
                  <i className={`fa fa-caret-${this.state.stopsExpanded ? 'up' : 'down'}`} />
                </span>
              )}

              {/* The ViewTripButton. TODO: make configurable */}
              <ViewTripButton
                tripId={leg.tripId}
                fromIndex={leg.from.stopIndex}
                toIndex={leg.to.stopIndex}
              />
            </div>
            {/* IntermediateStops expanded body */}
            <VelocityTransitionGroup enter={{animation: 'slideDown'}} leave={{animation: 'slideUp'}}>
              {stopsExpanded ? <IntermediateStops stops={leg.intermediateStops} /> : null }
            </VelocityTransitionGroup>

            {/* Average wait details, if present */}
            {leg.averageWait && <span>Typical Wait: {formatDuration(leg.averageWait)}</span>}
          </div>
        )}
      </div>
    )
  }
}

// Connect to the redux store

const mapStateToProps = (state, ownProps) => {
  return {
    operator: state.otp.config.operators.find(operator => operator.id === ownProps.leg.agencyId)
  }
}

const mapDispatchToProps = {}

export default connect(mapStateToProps, mapDispatchToProps)(TransitLegBody)

class IntermediateStops extends Component {
  static propTypes = {
    stops: PropTypes.array
  }

  render () {
    return (
      <div className='intermediate-stops'>
        {this.props.stops.map((stop, k) => {
          return <div className='stop-row' key={k}>
            <div className='stop-marker'>&bull;</div>
            <div className='stop-name'>{stop.name}</div>
          </div>
        })}
      </div>
    )
  }
}

class AlertsBody extends Component {
  static propTypes = {
    alerts: PropTypes.array
  }

  render () {
    return (
      <div className='transit-alerts'>
        {this.props.alerts.sort((a, b) => (a.effectiveStartDate < b.effectiveStartDate) ? 1 : -1).map((alert, k) => {
          const effectiveStartDate = moment(alert.effectiveStartDate)
          let effectiveDateString = 'Effective as of '
          const daysAway = moment().diff(effectiveStartDate, 'days')
          if (Math.abs(daysAway) <= 1) effectiveDateString += moment(effectiveStartDate).format('h:MMa, ')
          effectiveDateString += effectiveStartDate.calendar(null, { sameElse: 'MMMM D, YYYY' }).split(' at')[0]
          return (
            <div key={k} className='transit-alert'>
              <div className='alert-icon'><i className='fa fa-exclamation-triangle' /></div>
              <div className='alert-body'>{alert.alertDescriptionText}</div>
              <div className='effective-date'>{effectiveDateString}</div>
            </div>
          )
        })}
      </div>
    )
  }
}

// TODO use pluralize that for internationalization (and complex plurals, i.e., not just adding 's')
function pluralize (str, list) {
  return `${str}${list.length > 1 ? 's' : ''}`
}<|MERGE_RESOLUTION|>--- conflicted
+++ resolved
@@ -50,21 +50,16 @@
       headsign
     } = leg
     const { alertsExpanded, stopsExpanded } = this.state
-<<<<<<< HEAD
-
+
+    // If the config contains an operator with a logo URL, prefer that over the
+    // one provided by OTP (which is derived from agency.txt#agency_branding_url)
+    const logoUrl = operator && operator.logo ? operator.logo : agencyBrandingUrl
+
+    // get the iconKey for the leg's icon
     let iconKey = mode
     if (typeof customIcons.customIconForLeg === 'function') {
       const customIcon = customIcons.customIconForLeg(leg)
       if (customIcon) iconKey = customIcon
-=======
-    // If the config contains an operator with a logo URL, prefer that over the
-    // one provided by OTP (which is derived from agency.txt#agency_branding_url)
-    const logoUrl = operator && operator.logo ? operator.logo : agencyBrandingUrl
-    let iconMode = mode
-    if (typeof customIcons.customModeForLeg === 'function') {
-      const customMode = customIcons.customModeForLeg(leg)
-      if (customMode) iconMode = customMode
->>>>>>> ab5b4ed7
     }
 
     return (
