import React, { Component } from 'react'
import { connect } from 'react-redux'
import PropTypes from 'prop-types'
import { VelocityTransitionGroup } from 'velocity-react'
import moment from 'moment'

import ViewTripButton from '../../viewers/view-trip-button'
import { getModeIcon } from '../../../util/itinerary'
import { formatDuration } from '../../../util/time'

// TODO: support multi-route legs for profile routing

<<<<<<< HEAD
class TransitLegBody extends Component {

=======
export default class TransitLegBody extends Component {
>>>>>>> 2525d546
  static propTypes = {
    leg: PropTypes.object,
    legIndex: PropTypes.number,
    setActiveLeg: PropTypes.func
  }

  constructor (props) {
    super(props)
    this.state = {
      alertsExpanded: false,
      stopsExpanded: false
    }
  }

  _onToggleStopsClick = () => {
    this.setState({ stopsExpanded: !this.state.stopsExpanded })
  }

  _onToggleAlertsClick = () => {
    this.setState({ alertsExpanded: !this.state.alertsExpanded })
  }

  _onSummaryClick = () => {
    this.props.setActiveLeg(this.props.legIndex, this.props.leg)
  }

  render () {
    const { customIcons, leg, operator } = this.props
    const {
      agencyBrandingUrl,
      agencyId,
      agencyName,
      agencyUrl,
      alerts,
      mode,
      routeShortName,
      routeLongName,
      headsign
    } = leg
    const { alertsExpanded, stopsExpanded } = this.state
    // If the config contains an operator with a logo URL, prefer that over the
    // one provided by OTP (which is derived from agency.txt#agency_branding_url)
    const logoUrl = operator && operator.logo || agencyBrandingUrl
    let iconMode = mode
    if (typeof customIcons.customModeForLeg === 'function') {
      const customMode = customIcons.customModeForLeg(leg)
      if (customMode) iconMode = customMode
    }

    return (
      <div className='leg-body'>
        {/* The Route Icon/Name Bar; clickable to set as active leg */}
        <div className='summary' onClick={this._onSummaryClick}>
          <div className='route-name leg-description'>
            <div>
              <div className='icon'>{getModeIcon(iconMode, customIcons)}</div>
            </div>
            {routeShortName && (
              <div>
                <span className='route-short-name'>{routeShortName}</span>
              </div>
            )}
            <div className='route-long-name'>
              {routeLongName}
              {headsign && <span> <span style={{ fontWeight: '200' }}>to</span> {headsign}</span>}
            </div>
          </div>
        </div>

        {/* Agency information */}
        {
          <div className='agency-info'>
            Service operated by{' '}
            <a href={agencyUrl} target='_blank'>
              {agencyName}{logoUrl &&
                <img
                  src={logoUrl}
                  height={25}
                  style={{ marginLeft: '5px' }} />
              }
            </a>
          </div>
        }

        {/* Alerts toggle */}
        {alerts && alerts.length > 0 && (
          <div onClick={this._onToggleAlertsClick} className='transit-alerts-toggle'>
            <i className='fa fa-exclamation-triangle' /> {alerts.length} {pluralize('alert', alerts)}
            {' '}
            <i className={`fa fa-caret-${this.state.alertsExpanded ? 'up' : 'down'}`} />
          </div>
        )}

        {/* The Alerts body, if visible */}
        <VelocityTransitionGroup enter={{animation: 'slideDown'}} leave={{animation: 'slideUp'}}>
          {alertsExpanded && <AlertsBody alerts={leg.alerts} />}
        </VelocityTransitionGroup>
        {/* The "Ride X Min / X Stops" Row, including IntermediateStops body */}
        {leg.intermediateStops && leg.intermediateStops.length > 0 && (
          <div className='transit-leg-details'>

            {/* The header summary row, clickable to expand intermediate stops */}
            <div onClick={this._onToggleStopsClick} className='header'>
              {leg.duration && <span>Ride {formatDuration(leg.duration)}</span>}
              {leg.intermediateStops && (
                <span>
                  {' / '}
                  {leg.intermediateStops.length + 1}
                  {' stops '}
                  <i className={`fa fa-caret-${this.state.stopsExpanded ? 'up' : 'down'}`} />
                </span>
              )}

              {/* The ViewTripButton. TODO: make configurable */}
              <ViewTripButton
                tripId={leg.tripId}
                fromIndex={leg.from.stopIndex}
                toIndex={leg.to.stopIndex}
              />
            </div>
            {/* IntermediateStops expanded body */}
            <VelocityTransitionGroup enter={{animation: 'slideDown'}} leave={{animation: 'slideUp'}}>
              {stopsExpanded ? <IntermediateStops stops={leg.intermediateStops} /> : null }
            </VelocityTransitionGroup>

            {/* Average wait details, if present */}
            {leg.averageWait && <span>Typical Wait: {formatDuration(leg.averageWait)}</span>}
          </div>
        )}
      </div>
    )
  }
}

<<<<<<< HEAD
// Connect to the redux store

const mapStateToProps = (state, ownProps) => {
  return {
    operator: state.otp.config.operators.find(operator => operator.id === ownProps.leg.agencyId)
  }
}

const mapDispatchToProps = {}

export default connect(mapStateToProps, mapDispatchToProps)(TransitLegBody)

class RouteName extends Component {
  render () {
    const { routeShortName, routeLongName, headsign, key, customIcons } = this.props

    return (
      <div key={key} className='route-name leg-description'> {/* Route Name/Badge row; clickable to set as active leg */}
        <div>
          <div className='icon'>{getModeIcon(mode, customIcons)}</div>
        </div>
        {routeShortName && (
          <div>
            <span className='route-short-name'>{routeShortName}</span>
          </div>
        )}
        <div className='route-long-name'>
          {routeLongName}
          {headsign && <span> <span style={{ fontWeight: '200' }}>to</span> {headsign}</span>}
        </div>
      </div>
    )
  }
}

=======
>>>>>>> 2525d546
class IntermediateStops extends Component {
  static propTypes = {
    stops: PropTypes.array
  }

  render () {
    return (
      <div className='intermediate-stops'>
        {this.props.stops.map((stop, k) => {
          return <div className='stop-row' key={k}>
            <div className='stop-marker'>&bull;</div>
            <div className='stop-name'>{stop.name}</div>
          </div>
        })}
      </div>
    )
  }
}

class AlertsBody extends Component {
  static propTypes = {
    alerts: PropTypes.array
  }

  render () {
    return (
      <div className='transit-alerts'>
        {this.props.alerts.sort((a, b) => (a.effectiveStartDate < b.effectiveStartDate) ? 1 : -1).map((alert, k) => {
          const effectiveStartDate = moment(alert.effectiveStartDate)
          let effectiveDateString = 'Effective as of '
          const daysAway = moment().diff(effectiveStartDate, 'days')
          if (Math.abs(daysAway) <= 1) effectiveDateString += moment(effectiveStartDate).format('h:MMa, ')
          effectiveDateString += effectiveStartDate.calendar(null, { sameElse: 'MMMM D, YYYY' }).split(' at')[0]
          return (
            <div key={k} className='transit-alert'>
              <div className='alert-icon'><i className='fa fa-exclamation-triangle' /></div>
              <div className='alert-body'>{alert.alertDescriptionText}</div>
              <div className='effective-date'>{effectiveDateString}</div>
            </div>
          )
        })}
      </div>
    )
  }
}

// TODO use pluralize that for internationalization (and complex plurals, i.e., not just adding 's')
function pluralize (str, list) {
  return `${str}${list.length > 1 ? 's' : ''}`
}<|MERGE_RESOLUTION|>--- conflicted
+++ resolved
@@ -10,12 +10,8 @@
 
 // TODO: support multi-route legs for profile routing
 
-<<<<<<< HEAD
 class TransitLegBody extends Component {
 
-=======
-export default class TransitLegBody extends Component {
->>>>>>> 2525d546
   static propTypes = {
     leg: PropTypes.object,
     legIndex: PropTypes.number,
@@ -150,7 +146,6 @@
   }
 }
 
-<<<<<<< HEAD
 // Connect to the redux store
 
 const mapStateToProps = (state, ownProps) => {
@@ -163,31 +158,6 @@
 
 export default connect(mapStateToProps, mapDispatchToProps)(TransitLegBody)
 
-class RouteName extends Component {
-  render () {
-    const { routeShortName, routeLongName, headsign, key, customIcons } = this.props
-
-    return (
-      <div key={key} className='route-name leg-description'> {/* Route Name/Badge row; clickable to set as active leg */}
-        <div>
-          <div className='icon'>{getModeIcon(mode, customIcons)}</div>
-        </div>
-        {routeShortName && (
-          <div>
-            <span className='route-short-name'>{routeShortName}</span>
-          </div>
-        )}
-        <div className='route-long-name'>
-          {routeLongName}
-          {headsign && <span> <span style={{ fontWeight: '200' }}>to</span> {headsign}</span>}
-        </div>
-      </div>
-    )
-  }
-}
-
-=======
->>>>>>> 2525d546
 class IntermediateStops extends Component {
   static propTypes = {
     stops: PropTypes.array
