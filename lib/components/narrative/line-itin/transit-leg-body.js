--- conflicted
+++ resolved
@@ -119,32 +119,6 @@
   }
 }
 
-<<<<<<< HEAD
-class RouteName extends Component {
-  render () {
-    const { routeShortName, routeLongName, headsign, key, customIcons } = this.props
-
-    return (
-      <div key={key} className='route-name leg-description'> {/* Route Name/Badge row; clickable to set as active leg */}
-        <div>
-          <div className='icon'>{getIcon(mode, customIcons)}</div>
-        </div>
-        {routeShortName && (
-          <div>
-            <span className='route-short-name'>{routeShortName}</span>
-          </div>
-        )}
-        <div className='route-long-name'>
-          {routeLongName}
-          {headsign && <span> <span style={{ fontWeight: '200' }}>to</span> {headsign}</span>}
-        </div>
-      </div>
-    )
-  }
-}
-
-=======
->>>>>>> 2525d546
 class IntermediateStops extends Component {
   static propTypes = {
     stops: PropTypes.array
