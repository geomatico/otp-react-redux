import React, { Component } from 'react'
import PropTypes from 'prop-types'
import { connect } from 'react-redux'

import Loading from './loading'
import TabbedItineraries from './tabbed-itineraries'
import ErrorMessage from '../form/error-message'

import { getActiveSearch, getActiveItineraries } from '../../util/state'
import { setMainPanelContent } from '../../actions/ui'

class NarrativeRoutingResults extends Component {
  static propTypes = {
    customIcons: PropTypes.object,
    itineraryClass: PropTypes.func,
    routingType: PropTypes.string
  }

  componentDidUpdate (prevProps) {
    if ((!prevProps.itineraries || prevProps.itineraries.length === 0) &&
        (this.props.itineraries && this.props.itineraries.length > 0)) {
      this.props.setMainPanelContent(null)
    }
    if (!prevProps.error && this.props.error) this.props.setMainPanelContent(null)
  }

  render () {
    const { customIcons, error, itineraryClass, itineraryFooter, pending, itineraries, mainPanelContent } = this.props
    if (pending) return <Loading />
    if (error) return <ErrorMessage />
    if (mainPanelContent) return null

    return (
<<<<<<< HEAD
      routingType === 'ITINERARY' &&
        <TabbedItineraries itineraryClass={itineraryClass} itineraryFooter={itineraryFooter} itineraries={itineraries} customIcons={customIcons} />
=======
      // TODO: If multiple routing types exist, do the check here.
      <TabbedItineraries itineraryClass={itineraryClass} itineraryFooter={itineraryFooter} itineraries={itineraries} customIcons={customIcons} />
>>>>>>> 20974b33
    )
  }
}

const mapStateToProps = (state, ownProps) => {
  const activeSearch = getActiveSearch(state.otp)
  return {
    mainPanelContent: state.otp.ui.mainPanelContent,
    error: activeSearch && activeSearch.response && activeSearch.response.error,
    itineraries: getActiveItineraries(state.otp),
    pending: activeSearch && activeSearch.pending,
    routingType: activeSearch && activeSearch.query.routingType
  }
}

const mapDispatchToProps = {
  setMainPanelContent
}

export default connect(mapStateToProps, mapDispatchToProps)(NarrativeRoutingResults)<|MERGE_RESOLUTION|>--- conflicted
+++ resolved
@@ -31,13 +31,8 @@
     if (mainPanelContent) return null
 
     return (
-<<<<<<< HEAD
-      routingType === 'ITINERARY' &&
-        <TabbedItineraries itineraryClass={itineraryClass} itineraryFooter={itineraryFooter} itineraries={itineraries} customIcons={customIcons} />
-=======
       // TODO: If multiple routing types exist, do the check here.
       <TabbedItineraries itineraryClass={itineraryClass} itineraryFooter={itineraryFooter} itineraries={itineraries} customIcons={customIcons} />
->>>>>>> 20974b33
     )
   }
 }
