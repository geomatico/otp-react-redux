--- conflicted
+++ resolved
@@ -6,16 +6,10 @@
 
 import { setActiveItinerary, setActiveLeg, setActiveStep, setUseRealtimeResponse } from '../../actions/narrative'
 import DefaultItinerary from './default/default-itinerary'
-<<<<<<< HEAD
-import { calculateFares, calculatePhysicalActivity, getTimeZoneOffset } from '../../util/itinerary'
-import { getActiveSearch, getRealtimeEffects } from '../../util/state'
-import { formatDuration, formatTime, getTimeFormat } from '../../util/time'
-=======
 import { getActiveSearch, getRealtimeEffects } from '../../util/state'
 
 const { calculateFares, calculatePhysicalActivity, getTimeZoneOffset } = coreUtils.itinerary
 const { formatDuration, formatTime, getTimeFormat } = coreUtils.time
->>>>>>> 20974b33
 
 class TabbedItineraries extends Component {
   static propTypes = {
