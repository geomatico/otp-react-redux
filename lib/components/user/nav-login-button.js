import memoize from 'lodash.memoize'
import PropTypes from 'prop-types'
import React, { Component } from 'react'
import {connect} from 'react-redux'
import {
  MenuItem,
  NavDropdown,
  NavItem
} from 'react-bootstrap'

import {routeTo} from '../../actions/ui'

/**
 * This component displays the sign-in status in the nav bar.
 * - When a user is not logged in: display 'Sign In' as a link or button.
 * - When a user is logged in, display an 'avatar' (retrieved from the profile prop)
 *   and a dropdown button so the user can access more options.
 */
class NavLoginButton extends Component {
  static propTypes = {
    id: PropTypes.string.isRequired,
    links: PropTypes.arrayOf(PropTypes.shape({
      target: PropTypes.string,
      text: PropTypes.string.isRequired,
      url: PropTypes.string.isRequired
    })),
    onSignInClick: PropTypes.func.isRequired,
    onSignOutClick: PropTypes.func.isRequired,
    profile: PropTypes.shape({
      email: PropTypes.string.isRequired,
      name: PropTypes.string.isRequired,
      nickname: PropTypes.string,
      picture: PropTypes.string
    })
  }

  static defaultProps = {
    links: null,
    profile: null
  }

  _handleLinkClick = memoize(
    item => () => this.props.routeTo(item.url)
  )

  render () {
    const {
      className,
      id,
      links,
      onSignInClick,
      onSignOutClick,
      profile,
      style
    } = this.props

    const commonProps = {
      className,
      id,
      style
    }

<<<<<<< HEAD
    // Override bootstrap's defaults, especially for nav links.
    // HACK: Because we don't want to use the rendered <NavDropDown> inside a <Nav> while in mobile mode
    // (otherwise, the menu items get displayed full screen width, which is undesirable),
    // the CSS rules below let us fit the sign-in component to the top-right corner
    // and add some of the default visuals provided by react-bootstrap's <Nav> while in mobile mode.
    // We change the link color to white for consistency with the AppMenu component.
    const styleOverrides = (
      <style>{`
        .otp.mobile .navbar .container-fluid > li {
          display: block;
          padding: 14px;
          position: fixed;
          right: 0;
          top: 0;
        }
        .otp.mobile .navbar li.dropdown.open {
          background-color: #080808;
        }
        .navbar-inverse .navbar-nav > li > a,
        .otp.mobile .navbar .container-fluid > li > a,
        .otp.mobile .navbar .container-fluid > li.dropdown.open > a {
          color: #fff;
          text-decoration: none;
        }
        .navbar-inverse .navbar-nav > li > a:hover,
        .otp.mobile .navbar .container-fluid > li > a:hover {
          color: #ddd;
          text-decoration: none;
        }
      `}
      </style>
    )

=======
    // If a profile is passed (a user is logged in), display avatar and drop-down menu.
>>>>>>> 70a9d96b
    if (profile) {
      const displayedName = profile.nickname || profile.name
      return (
        <NavDropdown
          {...commonProps}
          pullRight
          title={<span>
            <img
              alt={displayedName}
              src={profile.picture}
              style={{width: '2em', height: '2em', margin: '-15px 0'}}
              title={`${displayedName}\n(${profile.email})`}
            />
          </span>
          }>
          <MenuItem header>{displayedName}</MenuItem>

          {links && links.map((item, index) => (
            <MenuItem
              onSelect={this._handleLinkClick(item)}
              key={index}
              target={item.target}>
              {item.text}
            </MenuItem>
          ))}
          <MenuItem divider />
          <MenuItem onSelect={onSignOutClick}>Sign out</MenuItem>
        </NavDropdown>
      )
    }

    // Display the sign-in link if no profile is passed (user is not logged in).
    return (
      <NavItem {...commonProps} onClick={onSignInClick}>
        Sign in
      </NavItem>
    )
  }
}

// connect to the redux store

const mapStateToProps = (state, ownProps) => {
  return {}
}

const mapDispatchToProps = {
  routeTo
}

export default connect(mapStateToProps, mapDispatchToProps)(NavLoginButton)<|MERGE_RESOLUTION|>--- conflicted
+++ resolved
@@ -60,43 +60,7 @@
       style
     }
 
-<<<<<<< HEAD
-    // Override bootstrap's defaults, especially for nav links.
-    // HACK: Because we don't want to use the rendered <NavDropDown> inside a <Nav> while in mobile mode
-    // (otherwise, the menu items get displayed full screen width, which is undesirable),
-    // the CSS rules below let us fit the sign-in component to the top-right corner
-    // and add some of the default visuals provided by react-bootstrap's <Nav> while in mobile mode.
-    // We change the link color to white for consistency with the AppMenu component.
-    const styleOverrides = (
-      <style>{`
-        .otp.mobile .navbar .container-fluid > li {
-          display: block;
-          padding: 14px;
-          position: fixed;
-          right: 0;
-          top: 0;
-        }
-        .otp.mobile .navbar li.dropdown.open {
-          background-color: #080808;
-        }
-        .navbar-inverse .navbar-nav > li > a,
-        .otp.mobile .navbar .container-fluid > li > a,
-        .otp.mobile .navbar .container-fluid > li.dropdown.open > a {
-          color: #fff;
-          text-decoration: none;
-        }
-        .navbar-inverse .navbar-nav > li > a:hover,
-        .otp.mobile .navbar .container-fluid > li > a:hover {
-          color: #ddd;
-          text-decoration: none;
-        }
-      `}
-      </style>
-    )
-
-=======
     // If a profile is passed (a user is logged in), display avatar and drop-down menu.
->>>>>>> 70a9d96b
     if (profile) {
       const displayedName = profile.nickname || profile.name
       return (
