import PropTypes from 'prop-types'
import React, { Component } from 'react'
import { connect } from 'react-redux'

import { addUser, fetchUser, updateUser } from '../../util/middleware'
import { routeTo } from '../../actions/ui'
<<<<<<< HEAD
import { setCurrentUser } from '../../actions/user'
=======
import AppNav from '../app/app-nav'
>>>>>>> ebdb8095

import AccountSetupFinishPane from './account-setup-finish-pane'
import AwaitingScreen from './awaiting-screen'
import ExistingAccountDisplay from './existing-account-display'
import FavoriteLocationsPane from './favorite-locations-pane'
import NewAccountWizard from './new-account-wizard'
import NotificationPrefsPane from './notification-prefs-pane'
import PhoneVerificationPane from './phone-verification-pane'
import TermsOfUsePane from './terms-of-use-pane'
import VerifyEmailScreen from './verify-email-screen'
import { withLoginRequired } from 'use-auth0-hooks'

function getStateForNewUser (auth0User) {
  return {
    auth0UserId: auth0User.sub,
    email: auth0User.email,
    hasConsentedToTerms: false, // User must agree to terms.
    isEmailVerified: auth0User.email_verified,
    notificationChannel: 'email',
    phoneNumber: '',
    recentLocations: [],
    savedLocations: [],
    storeTripHistory: false // User must opt in.
  }
}

/**
 * This screen handles creating/updating OTP user account settings.
 */
class UserAccountScreen extends Component {
  static propTypes = {
    originalUrl: PropTypes.string
  }

  static defaultProps = {
    originalUrl: '/'
  }

  constructor (props) {
    super(props)

    this.state = {
      isNewAccount: true,
      userData: null
    }
  }

  _fetchUserData = async () => {
    const {
      auth,
      originalUrl,
      persistence,
      setCurrentUser,
      skipIfExistingUser
    } = this.props

    try {
      const result = await fetchUser(
        persistence.otp_middleware,
        auth.accessToken,
        auth.user.sub
      )

      // Beware! On AWS, for a nonexistent user, the call above will return, for example:
      // {
      //    status: 'success',
      //    data: {
      //      "result": "ERR",
      //      "message": "No user with auth0UserId=000000 found.",
      //      "code": 404,
      //      "detail": null
      //    }
      // }
      //
      // On direct middleware interface, for a nonexistent user, the call above will return:
      // {
      //    status: 'error',
      //    message: 'Error get-ing user...'
      // }
      // TODO: Improve AWS response.

      const isNewAccount = result.status === 'error' || (result.data && result.data.result === 'ERR')

      if (!isNewAccount && skipIfExistingUser) {
        setCurrentUser(result.data)
        // Return to originalUrl and prevent the URL from showing in browsing history
        window.location.replace(window.location.href.replace('#/account/welcome', `#${originalUrl}`))
      } else {
        // TODO: Set application state (so that user data is fetched once only... until logout happens).
        const userData = isNewAccount ? getStateForNewUser(auth.user) : result.data
        if (userData.savedLocations === null) userData.savedLocations = []

        this.setState({
          isNewAccount,
          userData
        })

        setCurrentUser(userData)
      }
    } catch (error) {
      // TODO: improve error handling.
      alert(`An error was encountered:\n${error}`)
    }
  }

  _updateUserState = newUserData => {
    const { userData } = this.state
    this.setState({
      userData: {
        ...userData,
        ...newUserData
      }
    })
  }

  _updateUserPrefs = async () => {
    const { auth, persistence, setCurrentUser } = this.props

    if (persistence && persistence.otp_middleware) {
      const { accessToken } = auth
      const { isNewAccount, userData } = this.state

      // TODO: Change state of Save button.

      let result
      if (isNewAccount) {
        result = await addUser(persistence.otp_middleware, accessToken, userData)
      } else {
        result = await updateUser(persistence.otp_middleware, accessToken, userData)
      }

      // TODO: improve this.
      if (result.status === 'success' &&
          result.data && result.data.auth0UserId) {
        // Update application state
        const userData = result.data
        setCurrentUser(userData)

        alert('Your preferences have been saved.')
      } else {
        alert(`An error was encountered:\n${JSON.stringify(result)}`)
      }
    }
  }

  _handleExit = () => {
    const { originalUrl } = this.props
    this.props.routeTo(originalUrl)
  }

  _handleExitAndSave = async () => {
    await this._updateUserPrefs()
    this._handleExit()
  }

  /**
   * Hook userData, onUserDataChange on some panes upon rendering.
   * This returns a new render function for the passed component
   * that allows passing other props to it later if needed.
   */
  _hookUserData = Pane => props => {
    const { userData } = this.state
    return (
      <Pane
        onUserDataChange={this._updateUserState}
        userData={userData}
        {...props}
      />
    )
  }

  // Make an index of pane components, so we don't render all panes at once on every render.
  // Hook some panes the userData and onUserDataChange props.
  _panes = {
    terms: this._hookUserData(TermsOfUsePane),
    notifications: this._hookUserData(NotificationPrefsPane),
    verifyPhone: PhoneVerificationPane,
    locations: this._hookUserData(FavoriteLocationsPane),
    finish: AccountSetupFinishPane
  }

  async componentDidMount () {
    await this._fetchUserData()

    // TODO: Update title bar.
  }

  render () {
    const { auth } = this.props
    const { user } = auth
    const {
      isNewAccount,
      userData
    } = this.state

<<<<<<< HEAD
    if (isNewAccount && !user.email_verified) {
      // Check and prompt for email verification first to avoid extra user wait.
      return <VerifyEmailScreen />
    }

    if (!userData || !auth.accessToken) {
      // Display a hint while fetching user data (from componentDidMount)
      // or while awaiting for auth0 token.
=======
    if (!userData) {
      // Display a hint while fetching user data (from componentDidMount).
>>>>>>> ebdb8095
      return <AwaitingScreen />
    }

    return (
      <div className='otp'>
        {/* TODO: Do mobile view. */}
        <AppNav />
        <form className='container'>
          {(isNewAccount
            ? (!user.email_verified
              ? (
                // Check and prompt for email verification first to avoid extra user wait.
                <VerifyEmailScreen />
              )
              : (
                <NewAccountWizard
                  onComplete={this._handleExitAndSave}
                  panes={this._panes}
                  userData={userData}
                />
              )
            )
            : (
              <ExistingAccountDisplay
                onCancel={this._handleExit}
                onComplete={this._handleExitAndSave}
                panes={this._panes}
              />
            )
          )}
        </form>
      </div>
    )
  }
}

// connect to the redux store

const mapStateToProps = (state, ownProps) => {
  return {
    persistence: state.otp.config.persistence
  }
}

const mapDispatchToProps = {
  routeTo,
  setCurrentUser
}

export default withLoginRequired(
  connect(mapStateToProps, mapDispatchToProps)(UserAccountScreen)
)<|MERGE_RESOLUTION|>--- conflicted
+++ resolved
@@ -4,11 +4,8 @@
 
 import { addUser, fetchUser, updateUser } from '../../util/middleware'
 import { routeTo } from '../../actions/ui'
-<<<<<<< HEAD
 import { setCurrentUser } from '../../actions/user'
-=======
 import AppNav from '../app/app-nav'
->>>>>>> ebdb8095
 
 import AccountSetupFinishPane from './account-setup-finish-pane'
 import AwaitingScreen from './awaiting-screen'
@@ -204,19 +201,8 @@
       userData
     } = this.state
 
-<<<<<<< HEAD
-    if (isNewAccount && !user.email_verified) {
-      // Check and prompt for email verification first to avoid extra user wait.
-      return <VerifyEmailScreen />
-    }
-
-    if (!userData || !auth.accessToken) {
-      // Display a hint while fetching user data (from componentDidMount)
-      // or while awaiting for auth0 token.
-=======
     if (!userData) {
       // Display a hint while fetching user data (from componentDidMount).
->>>>>>> ebdb8095
       return <AwaitingScreen />
     }
 
