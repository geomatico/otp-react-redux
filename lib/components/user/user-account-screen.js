--- conflicted
+++ resolved
@@ -132,30 +132,6 @@
     const isNewAccount = !loggedInUser.hasConsentedToTerms
     const { user } = auth
 
-    let content
-    if (isNewAccount) {
-      if (!user.email_verified) {
-        // Check and prompt for email verification first to avoid extra user wait.
-        content = <VerifyEmailScreen />
-      } else {
-        content = (
-          <NewAccountWizard
-            onComplete={this._handleExitAndSave}
-            panes={this._panes}
-            userData={userData}
-          />
-        )
-      }
-    } else {
-      content = (
-        <ExistingAccountDisplay
-          onCancel={this._handleExit}
-          onComplete={this._handleExitAndSave}
-          panes={this._panes}
-        />
-      )
-    }
-
     let formContents
     if (isNewAccount) {
       if (!user.email_verified) {
@@ -185,11 +161,7 @@
         {/* TODO: Do mobile view. */}
         <AppNav />
         <form className='container'>
-<<<<<<< HEAD
-          {content}
-=======
           {formContents}
->>>>>>> 4b41f9e1
         </form>
       </div>
     )
