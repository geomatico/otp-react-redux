import clone from 'clone'
import update from 'immutability-helper'

// import { getDefaultQuery } from '../util/state'
import { getCurrentDate, getCurrentTime } from '../util/time'

const defaultConfig = {
  autoPlan: true,
  debouncePlanTimeMs: 0
}

// TODO: parse query params
const defaultQuery = {
  type: 'ITINERARY',
  from: null,
  to: null,
  departArrive: 'NOW',
  date: getCurrentDate(),
  time: getCurrentTime(),
  mode: 'TRAM,BUS,GONDOLA,WALK'
}
// getDefaultQuery()

// TODO: fire planTrip action if default query is complete/error-free

function createOtpReducer (config, initialQuery) {
  defaultQuery.mode = defaultQuery.mode || config.modes[0] || 'TRANSIT,WALK'
  // populate query by merging any provided query params w/ the default params
  const currentQuery = Object.assign(defaultQuery, initialQuery)
  const initialState = {
    config: Object.assign(defaultConfig, config),
    currentQuery,
    searches: [],
    activeSearch: 0,
    ui: {
<<<<<<< HEAD
      infoBar: {
        visible: false,
      }
=======
      showExtendedSettings: false
>>>>>>> f8fcaf02
    }
  }

  return (state = initialState, action) => {
    const latestSearchIndex = state.searches.length - 1
    switch (action.type) {
      case 'PLAN_REQUEST':
        return update(state, {
          searches: { $push: [{
            query: clone(state.currentQuery),
            pending: true,
            planResponse: null,
            activeItinerary: 0,
            activeLeg: null,
            activeStep: null
          }]}
        })
      case 'PLAN_ERROR':
        return update(state, {
          searches: {[latestSearchIndex]: {
            planResponse: {
              $set: {
                error: action.payload
              }
            },
            pending: {$set: false}
          }},
          activeSearch: { $set: latestSearchIndex }
        })
      case 'PLAN_RESPONSE':
        return update(state, {
          searches: {[latestSearchIndex]: {
            planResponse: {$set: action.payload},
            pending: {$set: false}
          }},
          activeSearch: { $set: latestSearchIndex }
        })
      case 'SET_ACTIVE_ITINERARY':
        if (state.activeSearch !== null) {
          return update(state, { searches: { [state.activeSearch]: {
            activeItinerary: { $set: action.payload.index },
            activeLeg: { $set: null },
            activeStep: { $set: null }
          } } })
        }
        return state
      case 'SET_ACTIVE_LEG':
        if (state.activeSearch !== null) {
          return update(state, { searches: { [state.activeSearch]: {
            activeLeg: { $set: action.payload.index },
            activeStep: { $set: null }
          } } })
        }
        return state
      case 'SET_ACTIVE_STEP':
        if (state.activeSearch !== null) {
          return update(state, { searches: { [state.activeSearch]: { activeStep: { $set: action.payload.index } } } })
        }
        return state
      case 'SET_LOCATION':
        return update(state, { currentQuery: { [action.payload.type]: { $set: action.payload.location } } })
      case 'CLEAR_LOCATION':
        return update(state, { currentQuery: { [action.payload.type]: { $set: null } } })
      case 'SET_MODE':
        return update(state, { currentQuery: { mode: { $set: action.payload.mode } } })
      case 'SET_DEPART':
        return update(state, { currentQuery: { departArrive: { $set: action.payload.departArrive } } })
      case 'SET_DATE':
        return update(state, { currentQuery: { date: { $set: action.payload.date } } })
      case 'SET_TIME':
        return update(state, { currentQuery: { time: { $set: action.payload.time } } })
      case 'FORM_CHANGED':
        return update(state, { activeSearch: { $set: null } })

      case 'SET_AUTOPLAN':
        return update(state, { config: { autoPlan: { $set: action.payload.autoPlan } } })

<<<<<<< HEAD
      case 'HIDE_INFO_BAR':
        return update(state, { ui: { infoBar: { visible: { $set: false } } } })
      case 'SHOW_INFO_BAR':
        return update(state, { ui: { infoBar: {
          $set: Object.assign(action.payload, { visible: 'true' })
        } } })
=======
      case 'SET_SHOW_EXTENDED_SETTINGS':
        return update(state, { ui: { showExtendedSettings: { $set: action.payload.showExtendedSettings } } })
>>>>>>> f8fcaf02

      default:
        return state
    }
  }
}

export default createOtpReducer<|MERGE_RESOLUTION|>--- conflicted
+++ resolved
@@ -33,13 +33,10 @@
     searches: [],
     activeSearch: 0,
     ui: {
-<<<<<<< HEAD
       infoBar: {
         visible: false,
-      }
-=======
+      },
       showExtendedSettings: false
->>>>>>> f8fcaf02
     }
   }
 
@@ -117,17 +114,15 @@
       case 'SET_AUTOPLAN':
         return update(state, { config: { autoPlan: { $set: action.payload.autoPlan } } })
 
-<<<<<<< HEAD
       case 'HIDE_INFO_BAR':
         return update(state, { ui: { infoBar: { visible: { $set: false } } } })
       case 'SHOW_INFO_BAR':
         return update(state, { ui: { infoBar: {
           $set: Object.assign(action.payload, { visible: 'true' })
         } } })
-=======
+
       case 'SET_SHOW_EXTENDED_SETTINGS':
         return update(state, { ui: { showExtendedSettings: { $set: action.payload.showExtendedSettings } } })
->>>>>>> f8fcaf02
 
       default:
         return state
