import { latLngBounds } from 'leaflet'
import coreUtils from '@opentripplanner/core-utils'
import React from 'react'

<<<<<<< HEAD
// All OTP transit modes
export const transitModes = ['TRAM', 'BUS', 'SUBWAY', 'FERRY', 'RAIL', 'GONDOLA']

/**
 * @param  {config} config OTP-RR configuration object
 * @return {Array}  List of all transit modes defined in config; otherwise default mode list
 */

export function getTransitModes (config) {
  if (!config || !config.modes || !config.modes.transitModes) return transitModes
  return config.modes.transitModes.map(tm => tm.mode)
}

export function isTransit (mode) {
  return transitModes.includes(mode) || mode === 'TRANSIT'
}

/**
 * @param  {string}  modesStr a comma-separated list of OTP modes
 * @return {boolean} whether any of the modes are transit modes
 */
export function hasTransit (modesStr) {
  for (const mode of modesStr.split(',')) {
    if (isTransit(mode)) return true
  }
  return false
}

/**
 * @param  {string}  modesStr a comma-separated list of OTP modes
 * @return {boolean} whether any of the modes are car-based modes
 */
export function hasCar (modesStr) {
  if (modesStr) {
    for (const mode of modesStr.split(',')) {
      if (isCar(mode)) return true
    }
  }
  return false
}

/**
 * @param  {string}  modesStr a comma-separated list of OTP modes
 * @return {boolean} whether any of the modes are bicycle-based modes
 */
export function hasBike (modesStr) {
  if (modesStr) {
    for (const mode of modesStr.split(',')) {
      if (isBicycle(mode) || isBicycleRent(mode)) return true
    }
  }
  return false
}

/**
 * @param  {string}  modesStr a comma-separated list of OTP modes
 * @return {boolean} whether any of the modes are micromobility-based modes
 */
export function hasMicromobility (modesStr) {
  if (modesStr) {
    for (const mode of modesStr.split(',')) {
      if (isMicromobility(mode)) return true
    }
  }
  return false
}

/**
 * @param  {string}  modesStr a comma-separated list of OTP modes
 * @return {boolean} whether any of the modes is a hailing mode
 */
export function hasHail (modesStr) {
  if (modesStr) {
    for (const mode of modesStr.split(',')) {
      if (mode.indexOf('_HAIL') > -1) return true
    }
  }
  return false
}

/**
 * @param  {string}  modesStr a comma-separated list of OTP modes
 * @return {boolean} whether any of the modes is a rental mode
 */
export function hasRental (modesStr) {
  if (modesStr) {
    for (const mode of modesStr.split(',')) {
      if (mode.indexOf('_RENT') > -1) return true
    }
  }
  return false
}

export function isWalk (mode) {
  if (!mode) return false

  return mode === 'WALK'
}

export function isBicycle (mode) {
  if (!mode) return false

  return mode === 'BICYCLE'
}

export function isBicycleRent (mode) {
  if (!mode) return false

  return mode === 'BICYCLE_RENT'
}

export function isCar (mode) {
  if (!mode) return false
  return mode.startsWith('CAR')
}

export function isMicromobility (mode) {
  if (!mode) return false
  return mode.startsWith('MICROMOBILITY')
}

export function isAccessMode (mode) {
  return isWalk(mode) ||
    isBicycle(mode) ||
    isBicycleRent(mode) ||
    isCar(mode) ||
    isMicromobility(mode)
}

export function getMapColor (mode) {
  mode = mode || this.get('mode')
  if (mode === 'WALK') return '#444'
  if (mode === 'BICYCLE') return '#0073e5'
  if (mode === 'SUBWAY') return '#f00'
  if (mode === 'RAIL') return '#b00'
  if (mode === 'BUS') return '#080'
  if (mode === 'TRAM') return '#800'
  if (mode === 'FERRY') return '#008'
  if (mode === 'CAR') return '#444'
  if (mode === 'MICROMOBILITY') return '#f5a729'
  return '#aaa'
}

// TODO: temporary code; handle via migrated OTP i18n language table
export function getStepDirection (step) {
  switch (step.relativeDirection) {
    case 'DEPART': return 'Head ' + step.absoluteDirection.toLowerCase()
    case 'LEFT': return 'Left'
    case 'HARD_LEFT': return 'Hard left'
    case 'SLIGHTLY_LEFT': return 'Slight left'
    case 'CONTINUE': return 'Continue'
    case 'SLIGHTLY_RIGHT': return 'Slight right'
    case 'RIGHT': return 'Right'
    case 'HARD_RIGHT': return 'Hard right'
    case 'CIRCLE_CLOCKWISE': return 'Follow circle clockwise'
    case 'CIRCLE_COUNTERCLOCKWISE': return 'Follow circle counterclockwise'
    case 'ELEVATOR': return 'Take elevator'
    case 'UTURN_LEFT': return 'Left U-turn'
    case 'UTURN_RIGHT': return 'Right U-turn'
  }
  return step.relativeDirection
}

export function getStepInstructions (step) {
  const conjunction = step.relativeDirection === 'ELEVATOR' ? 'to' : 'on'
  return `${getStepDirection(step)} ${conjunction} ${step.streetName}`
}

export function getStepStreetName (step) {
  if (step.streetName === 'road') return 'Unnamed Road'
  if (step.streetName === 'path') return 'Unnamed Path'
  return step.streetName
}

export function getLegModeLabel (leg) {
  switch (leg.mode) {
    case 'BICYCLE_RENT': return 'Biketown'
    case 'CAR': return leg.hailedCar ? 'Ride' : 'Drive'
    case 'GONDOLA': return 'Aerial Tram'
    case 'TRAM':
      if (leg.routeLongName.toLowerCase().indexOf('streetcar') !== -1) return 'Streetcar'
      return 'Light Rail'
    case 'MICROMOBILITY': return 'Ride'
  }
  return toSentenceCase(leg.mode)
}

export function getItineraryBounds (itinerary) {
  let coords = []
  itinerary.legs.forEach(leg => {
    const legCoords = polyline
      .toGeoJSON(leg.legGeometry.points)
      .coordinates.map(c => [c[1], c[0]])
    coords = [...coords, ...legCoords]
  })
  return latLngBounds(coords)
=======
import ModeIcon from '../components/icons/mode-icon'

/**
 * Returns a react element of the desired icon. If customIcons are defined, then
 * the icon will be attempted to be used from that lookup of icons. Otherwise,
 * a ModeIcon element will be returned.
 *
 * @param  {string} iconId  A string with the desired icon ID. This icon can
 * include modes or companies or anything that is defined in the customIcons.
 * @param  {[Map<string, React.Element>]} customIcons A customized lookup of
 * icons. These are defined as part of the implementing webapp. If this lookup
 * is not defined, then the ModeIcon class will be used instead.
 * @return {React.Element}
 */
export function getIcon (iconId, customIcons) {
  // Check if there is a custom icon
  if (customIcons && iconId in customIcons) {
    return customIcons[iconId]
  }

  // Custom icon not available for the given iconId. Use the ModeIcon component
  // to show the icon based on the iconId, but always use the default car icon
  // for any car-based modes that didn't have custom icon
  if (iconId && iconId.startsWith('CAR')) iconId = 'CAR'
  return <ModeIcon mode={iconId} />
}

export function getLeafletItineraryBounds (itinerary) {
  return latLngBounds(coreUtils.itinerary.getItineraryBounds(itinerary))
>>>>>>> 20974b33
}

/**
 * Return a leaflet LatLngBounds object that encloses the given leg's geometry.
 */
export function getLeafletLegBounds (leg) {
  return latLngBounds(coreUtils.itinerary.getLegBounds(leg))
}

/**
<<<<<<< HEAD
 * Get the configured company object for the given network string if the company
 * has been defined in the provided companies array config.
 */
function getCompanyForNetwork (networkString, companies = []) {
  const company = companies.find(co => co.id === networkString)
  if (!company) {
    console.warn(`No company found in config.yml that matches rented vehicle network: ${networkString}`, companies)
  }
  return company
}

/**
 * Get a string label to display from a list of vehicle rental networks.
 *
 * @param  {Array<string>} networks  A list of network ids.
 * @param  {Array<object>}  [companies=[]] An optional list of the companies config.
 * @return {string}  A label for use in presentation on a website.
 */
export function getCompaniesLabelFromNetworks (networks, companies = []) {
  return networks.map(network => getCompanyForNetwork(network, companies))
    .filter(co => !!co)
    .map(co => co.label)
    .join('/')
}

/**
 * Returns mode name by checking the vertex type (VertexType class in OTP) for
 * the provided place. NOTE: this is currently only intended for vehicles at
 * the moment (not transit or walking).
 *
 * TODO: I18N
 * @param  {string} place place from itinerary leg
 */
export function getModeForPlace (place) {
  switch (place.vertexType) {
    case 'CARSHARE':
      return 'car'
    case 'VEHICLERENTAL':
      return 'E-scooter'
    // TODO: Should the type change depending on bike vertex type?
    case 'BIKESHARE':
    case 'BIKEPARK':
      return 'bike'
    // If company offers more than one mode, default to `vehicle` string.
    default:
      return 'vehicle'
  }
}

export function getPlaceName (place, companies) {
  // If address is provided (i.e. for carshare station, use it)
  if (place.address) return place.address.split(',')[0]
  if (place.networks && place.vertexType === 'VEHICLERENTAL') {
    // For vehicle rental pick up, do not use the place name. Rather, use
    // company name + vehicle type (e.g., SPIN E-scooter). Place name is often just
    // a UUID that has no relevance to the actual vehicle. For bikeshare, however,
    // there are often hubs or bikes that have relevant names to the user.
    const company = getCompanyForNetwork(place.networks[0], companies)
    if (company) {
      return `${company.label} ${getModeForPlace(place)}`
    }
  }
  // Default to place name
  return place.name
}

export function getTNCLocation (leg, type) {
  const location = leg[type]
  return `${location.lat.toFixed(5)},${location.lon.toFixed(5)}`
}

export function calculatePhysicalActivity (itinerary) {
  let walkDuration = 0
  let bikeDuration = 0
  for (const leg of itinerary.legs) {
    if (leg.mode.startsWith('WALK')) walkDuration += leg.duration
    if (leg.mode.startsWith('BICYCLE')) bikeDuration += leg.duration
  }
  const caloriesBurned =
    walkDuration / 3600 * 280 +
    bikeDuration / 3600 * 290
  return {
    bikeDuration,
    caloriesBurned,
    walkDuration
  }
}

export function calculateFares (itinerary) {
  let transitFare = 0
  let symbol = '$' // default to USD
  let dollarsToString = dollars => `${symbol}${dollars.toFixed(2)}`
  let centsToString = cents => `${symbol}${(cents / Math.pow(10, 2)).toFixed(2)}`
  if (itinerary.fare && itinerary.fare.fare && itinerary.fare.fare.regular) {
    const reg = itinerary.fare.fare.regular
    symbol = reg.currency.symbol
    transitFare = reg.cents
    centsToString = cents => `${symbol}${(cents / Math.pow(10, reg.currency.defaultFractionDigits)).toFixed(reg.currency.defaultFractionDigits)}`
    dollarsToString = dollars => `${symbol}${dollars.toFixed(2)}`
  }

  // Process any TNC fares
  let minTNCFare = 0
  let maxTNCFare = 0
  for (const leg of itinerary.legs) {
    if (leg.mode === 'CAR' && leg.hailedCar && leg.tncData) {
      const { maxCost, minCost } = leg.tncData
      // TODO: Support non-USD
      minTNCFare += minCost
      maxTNCFare += maxCost
    }
  }
  return {
    centsToString,
    dollarsToString,
    maxTNCFare,
    minTNCFare,
    transitFare
  }
}

export function getTimeZoneOffset (itinerary) {
  if (!itinerary.legs || !itinerary.legs.length) return 0

  // Determine if there is a DST offset between now and the itinerary start date
  const dstOffset = new Date(itinerary.startTime).getTimezoneOffset() - new Date().getTimezoneOffset()

  return itinerary.legs[0].agencyTimeZoneOffset + (new Date().getTimezoneOffset() + dstOffset) * 60000
=======
 * Return an icon depending on the leg info
 *
 * @param  {Object} leg  The leg data of an itinerary in an OTP trip plan result
 * @param  {[Object]} customIcons If defined for this webapp, the custom icons
 * consist of a lookup table of icons to return for a specific icon ID. These
 * icons typically show either companies or transport modes, but they could show
 * other icons too. See this file in trimet-mod-otp for an example setup:
 * https://github.com/ibi-group/trimet-mod-otp/blob/6a32e2142655c4f4d09a3f349b971b7505e2866a/lib/icons/index.js#L24-L55
 */
export function getLegIcon (leg, customIcons) {
  // check if a custom function exists for determining the icon for a leg
  if (customIcons && typeof customIcons.customIconForLeg === 'function') {
    // function exits, get the icon string lookup. It's possible for there to be
    // a custom function that only returns a string for when a leg meets the
    // criteria of the custom function
    const customIconStr = customIcons.customIconForLeg(leg)
    // the customIconStr could be undefined for this leg, but if it is not, then
    // immediately return this custom icon for the leg
    if (customIconStr) return getIcon(customIconStr, customIcons)
  }
  let iconStr = leg.mode
  if (iconStr === 'CAR' && leg.rentedCar) {
    iconStr = leg.from.networks[0]
  } else if (iconStr === 'CAR' && leg.tncData) {
    iconStr = leg.tncData.company
  } else if (iconStr === 'BICYCLE' && leg.rentedBike && leg.from.networks) {
    iconStr = leg.from.networks[0]
  } else if (iconStr === 'MICROMOBILITY' && leg.rentedVehicle && leg.from.networks) {
    iconStr = leg.from.networks[0]
  }

  return getIcon(iconStr, customIcons)
>>>>>>> 20974b33
}<|MERGE_RESOLUTION|>--- conflicted
+++ resolved
@@ -2,204 +2,6 @@
 import coreUtils from '@opentripplanner/core-utils'
 import React from 'react'
 
-<<<<<<< HEAD
-// All OTP transit modes
-export const transitModes = ['TRAM', 'BUS', 'SUBWAY', 'FERRY', 'RAIL', 'GONDOLA']
-
-/**
- * @param  {config} config OTP-RR configuration object
- * @return {Array}  List of all transit modes defined in config; otherwise default mode list
- */
-
-export function getTransitModes (config) {
-  if (!config || !config.modes || !config.modes.transitModes) return transitModes
-  return config.modes.transitModes.map(tm => tm.mode)
-}
-
-export function isTransit (mode) {
-  return transitModes.includes(mode) || mode === 'TRANSIT'
-}
-
-/**
- * @param  {string}  modesStr a comma-separated list of OTP modes
- * @return {boolean} whether any of the modes are transit modes
- */
-export function hasTransit (modesStr) {
-  for (const mode of modesStr.split(',')) {
-    if (isTransit(mode)) return true
-  }
-  return false
-}
-
-/**
- * @param  {string}  modesStr a comma-separated list of OTP modes
- * @return {boolean} whether any of the modes are car-based modes
- */
-export function hasCar (modesStr) {
-  if (modesStr) {
-    for (const mode of modesStr.split(',')) {
-      if (isCar(mode)) return true
-    }
-  }
-  return false
-}
-
-/**
- * @param  {string}  modesStr a comma-separated list of OTP modes
- * @return {boolean} whether any of the modes are bicycle-based modes
- */
-export function hasBike (modesStr) {
-  if (modesStr) {
-    for (const mode of modesStr.split(',')) {
-      if (isBicycle(mode) || isBicycleRent(mode)) return true
-    }
-  }
-  return false
-}
-
-/**
- * @param  {string}  modesStr a comma-separated list of OTP modes
- * @return {boolean} whether any of the modes are micromobility-based modes
- */
-export function hasMicromobility (modesStr) {
-  if (modesStr) {
-    for (const mode of modesStr.split(',')) {
-      if (isMicromobility(mode)) return true
-    }
-  }
-  return false
-}
-
-/**
- * @param  {string}  modesStr a comma-separated list of OTP modes
- * @return {boolean} whether any of the modes is a hailing mode
- */
-export function hasHail (modesStr) {
-  if (modesStr) {
-    for (const mode of modesStr.split(',')) {
-      if (mode.indexOf('_HAIL') > -1) return true
-    }
-  }
-  return false
-}
-
-/**
- * @param  {string}  modesStr a comma-separated list of OTP modes
- * @return {boolean} whether any of the modes is a rental mode
- */
-export function hasRental (modesStr) {
-  if (modesStr) {
-    for (const mode of modesStr.split(',')) {
-      if (mode.indexOf('_RENT') > -1) return true
-    }
-  }
-  return false
-}
-
-export function isWalk (mode) {
-  if (!mode) return false
-
-  return mode === 'WALK'
-}
-
-export function isBicycle (mode) {
-  if (!mode) return false
-
-  return mode === 'BICYCLE'
-}
-
-export function isBicycleRent (mode) {
-  if (!mode) return false
-
-  return mode === 'BICYCLE_RENT'
-}
-
-export function isCar (mode) {
-  if (!mode) return false
-  return mode.startsWith('CAR')
-}
-
-export function isMicromobility (mode) {
-  if (!mode) return false
-  return mode.startsWith('MICROMOBILITY')
-}
-
-export function isAccessMode (mode) {
-  return isWalk(mode) ||
-    isBicycle(mode) ||
-    isBicycleRent(mode) ||
-    isCar(mode) ||
-    isMicromobility(mode)
-}
-
-export function getMapColor (mode) {
-  mode = mode || this.get('mode')
-  if (mode === 'WALK') return '#444'
-  if (mode === 'BICYCLE') return '#0073e5'
-  if (mode === 'SUBWAY') return '#f00'
-  if (mode === 'RAIL') return '#b00'
-  if (mode === 'BUS') return '#080'
-  if (mode === 'TRAM') return '#800'
-  if (mode === 'FERRY') return '#008'
-  if (mode === 'CAR') return '#444'
-  if (mode === 'MICROMOBILITY') return '#f5a729'
-  return '#aaa'
-}
-
-// TODO: temporary code; handle via migrated OTP i18n language table
-export function getStepDirection (step) {
-  switch (step.relativeDirection) {
-    case 'DEPART': return 'Head ' + step.absoluteDirection.toLowerCase()
-    case 'LEFT': return 'Left'
-    case 'HARD_LEFT': return 'Hard left'
-    case 'SLIGHTLY_LEFT': return 'Slight left'
-    case 'CONTINUE': return 'Continue'
-    case 'SLIGHTLY_RIGHT': return 'Slight right'
-    case 'RIGHT': return 'Right'
-    case 'HARD_RIGHT': return 'Hard right'
-    case 'CIRCLE_CLOCKWISE': return 'Follow circle clockwise'
-    case 'CIRCLE_COUNTERCLOCKWISE': return 'Follow circle counterclockwise'
-    case 'ELEVATOR': return 'Take elevator'
-    case 'UTURN_LEFT': return 'Left U-turn'
-    case 'UTURN_RIGHT': return 'Right U-turn'
-  }
-  return step.relativeDirection
-}
-
-export function getStepInstructions (step) {
-  const conjunction = step.relativeDirection === 'ELEVATOR' ? 'to' : 'on'
-  return `${getStepDirection(step)} ${conjunction} ${step.streetName}`
-}
-
-export function getStepStreetName (step) {
-  if (step.streetName === 'road') return 'Unnamed Road'
-  if (step.streetName === 'path') return 'Unnamed Path'
-  return step.streetName
-}
-
-export function getLegModeLabel (leg) {
-  switch (leg.mode) {
-    case 'BICYCLE_RENT': return 'Biketown'
-    case 'CAR': return leg.hailedCar ? 'Ride' : 'Drive'
-    case 'GONDOLA': return 'Aerial Tram'
-    case 'TRAM':
-      if (leg.routeLongName.toLowerCase().indexOf('streetcar') !== -1) return 'Streetcar'
-      return 'Light Rail'
-    case 'MICROMOBILITY': return 'Ride'
-  }
-  return toSentenceCase(leg.mode)
-}
-
-export function getItineraryBounds (itinerary) {
-  let coords = []
-  itinerary.legs.forEach(leg => {
-    const legCoords = polyline
-      .toGeoJSON(leg.legGeometry.points)
-      .coordinates.map(c => [c[1], c[0]])
-    coords = [...coords, ...legCoords]
-  })
-  return latLngBounds(coords)
-=======
 import ModeIcon from '../components/icons/mode-icon'
 
 /**
@@ -229,7 +31,6 @@
 
 export function getLeafletItineraryBounds (itinerary) {
   return latLngBounds(coreUtils.itinerary.getItineraryBounds(itinerary))
->>>>>>> 20974b33
 }
 
 /**
@@ -240,136 +41,6 @@
 }
 
 /**
-<<<<<<< HEAD
- * Get the configured company object for the given network string if the company
- * has been defined in the provided companies array config.
- */
-function getCompanyForNetwork (networkString, companies = []) {
-  const company = companies.find(co => co.id === networkString)
-  if (!company) {
-    console.warn(`No company found in config.yml that matches rented vehicle network: ${networkString}`, companies)
-  }
-  return company
-}
-
-/**
- * Get a string label to display from a list of vehicle rental networks.
- *
- * @param  {Array<string>} networks  A list of network ids.
- * @param  {Array<object>}  [companies=[]] An optional list of the companies config.
- * @return {string}  A label for use in presentation on a website.
- */
-export function getCompaniesLabelFromNetworks (networks, companies = []) {
-  return networks.map(network => getCompanyForNetwork(network, companies))
-    .filter(co => !!co)
-    .map(co => co.label)
-    .join('/')
-}
-
-/**
- * Returns mode name by checking the vertex type (VertexType class in OTP) for
- * the provided place. NOTE: this is currently only intended for vehicles at
- * the moment (not transit or walking).
- *
- * TODO: I18N
- * @param  {string} place place from itinerary leg
- */
-export function getModeForPlace (place) {
-  switch (place.vertexType) {
-    case 'CARSHARE':
-      return 'car'
-    case 'VEHICLERENTAL':
-      return 'E-scooter'
-    // TODO: Should the type change depending on bike vertex type?
-    case 'BIKESHARE':
-    case 'BIKEPARK':
-      return 'bike'
-    // If company offers more than one mode, default to `vehicle` string.
-    default:
-      return 'vehicle'
-  }
-}
-
-export function getPlaceName (place, companies) {
-  // If address is provided (i.e. for carshare station, use it)
-  if (place.address) return place.address.split(',')[0]
-  if (place.networks && place.vertexType === 'VEHICLERENTAL') {
-    // For vehicle rental pick up, do not use the place name. Rather, use
-    // company name + vehicle type (e.g., SPIN E-scooter). Place name is often just
-    // a UUID that has no relevance to the actual vehicle. For bikeshare, however,
-    // there are often hubs or bikes that have relevant names to the user.
-    const company = getCompanyForNetwork(place.networks[0], companies)
-    if (company) {
-      return `${company.label} ${getModeForPlace(place)}`
-    }
-  }
-  // Default to place name
-  return place.name
-}
-
-export function getTNCLocation (leg, type) {
-  const location = leg[type]
-  return `${location.lat.toFixed(5)},${location.lon.toFixed(5)}`
-}
-
-export function calculatePhysicalActivity (itinerary) {
-  let walkDuration = 0
-  let bikeDuration = 0
-  for (const leg of itinerary.legs) {
-    if (leg.mode.startsWith('WALK')) walkDuration += leg.duration
-    if (leg.mode.startsWith('BICYCLE')) bikeDuration += leg.duration
-  }
-  const caloriesBurned =
-    walkDuration / 3600 * 280 +
-    bikeDuration / 3600 * 290
-  return {
-    bikeDuration,
-    caloriesBurned,
-    walkDuration
-  }
-}
-
-export function calculateFares (itinerary) {
-  let transitFare = 0
-  let symbol = '$' // default to USD
-  let dollarsToString = dollars => `${symbol}${dollars.toFixed(2)}`
-  let centsToString = cents => `${symbol}${(cents / Math.pow(10, 2)).toFixed(2)}`
-  if (itinerary.fare && itinerary.fare.fare && itinerary.fare.fare.regular) {
-    const reg = itinerary.fare.fare.regular
-    symbol = reg.currency.symbol
-    transitFare = reg.cents
-    centsToString = cents => `${symbol}${(cents / Math.pow(10, reg.currency.defaultFractionDigits)).toFixed(reg.currency.defaultFractionDigits)}`
-    dollarsToString = dollars => `${symbol}${dollars.toFixed(2)}`
-  }
-
-  // Process any TNC fares
-  let minTNCFare = 0
-  let maxTNCFare = 0
-  for (const leg of itinerary.legs) {
-    if (leg.mode === 'CAR' && leg.hailedCar && leg.tncData) {
-      const { maxCost, minCost } = leg.tncData
-      // TODO: Support non-USD
-      minTNCFare += minCost
-      maxTNCFare += maxCost
-    }
-  }
-  return {
-    centsToString,
-    dollarsToString,
-    maxTNCFare,
-    minTNCFare,
-    transitFare
-  }
-}
-
-export function getTimeZoneOffset (itinerary) {
-  if (!itinerary.legs || !itinerary.legs.length) return 0
-
-  // Determine if there is a DST offset between now and the itinerary start date
-  const dstOffset = new Date(itinerary.startTime).getTimezoneOffset() - new Date().getTimezoneOffset()
-
-  return itinerary.legs[0].agencyTimeZoneOffset + (new Date().getTimezoneOffset() + dstOffset) * 60000
-=======
  * Return an icon depending on the leg info
  *
  * @param  {Object} leg  The leg data of an itinerary in an OTP trip plan result
@@ -402,5 +73,4 @@
   }
 
   return getIcon(iconStr, customIcons)
->>>>>>> 20974b33
 }