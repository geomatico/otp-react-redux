--- conflicted
+++ resolved
@@ -107,7 +107,6 @@
   return 0
 }
 
-<<<<<<< HEAD
 /* Returns an interpolated lat-lon at a specified distance along a leg */
 
 export function legLocationAtDistance (leg, distance) {
@@ -163,12 +162,12 @@
   }
 
   return null
-=======
+}
+
 export function toSentenceCase (str) {
   if (str == null) {
     return ''
   }
   str = String(str)
   return str.charAt(0).toUpperCase() + str.substr(1).toLowerCase()
->>>>>>> 2b5260b5
 }