{
  "name": "otp-react-redux",
  "description": "A library for writing modern OpenTripPlanner-compatible multimodal journey planning web applications using React and Redux",
  "main": "build/index.js",
  "scripts": {
    "build": "mastarm build --env production",
    "cover": "mastarm test --coverage",
    "jest": "mastarm test",
    "lint": "mastarm lint lib __tests__ --quiet",
    "lint-docs": "documentation lint lib/**/*.js",
    "prepublish": "mastarm prepublish --config configurations/prepublish",
    "prestart": "yarn",
    "test": "yarn run lint && yarn run lint-docs && yarn run jest",
    "start": "mastarm build -e development --serve example.js"
  },
  "standard": {
    "parser": "babel-eslint"
  },
  "repository": {
    "type": "git",
    "url": "https://github.com/opentripplanner/otp-react-redux.git"
  },
  "author": "Conveyal",
  "license": "MIT",
  "bugs": {
    "url": "https://github.com/opentripplanner/otp-react-redux/issues"
  },
  "homepage": "https://github.com/opentripplanner/otp-react-redux#readme",
  "dependencies": {
    "@conveyal/geocoder-arcgis-geojson": "^0.0.2",
    "@conveyal/lonlat": "^1.1.0",
    "@mapbox/polyline": "^0.2.0",
    "aggregate-error": "^3.0.0",
    "bootstrap": "^3.3.7",
    "bowser": "^1.9.3",
    "clone": "^2.1.0",
    "connected-react-router": "^5.0.1",
    "copy-to-clipboard": "^3.0.8",
    "currency-formatter": "^1.4.2",
    "d3-selection": "^1.3.0",
    "d3-zoom": "^1.7.1",
    "deep-equal": "^1.0.1",
    "font-awesome": "^4.7.0",
    "haversine": "^1.1.0",
    "history": "^4.7.2",
    "immutability-helper": "^2.1.1",
    "isomorphic-fetch": "^2.2.1",
    "isomorphic-mapzen-search": "^1.4.1",
    "leaflet": "^1.3.4",
    "leaflet.polylinemeasure": "github:ppete2/Leaflet.PolylineMeasure",
    "lodash.debounce": "^4.0.8",
    "lodash.isequal": "^4.5.0",
    "lodash.memoize": "^4.1.2",
    "moment": "^2.17.1",
    "moment-timezone": "^0.5.23",
    "object-hash": "^1.3.1",
    "object-path": "^0.11.3",
    "prop-types": "^15.6.0",
    "qs": "^6.3.0",
    "react": "^15.4.2",
    "react-addons-shallow-compare": "^15.4.2",
    "react-bootstrap": "^0.30.7",
    "react-dates": "^6.0.2",
    "react-dom": "^15.4.2",
    "react-fontawesome": "^1.5.0",
    "react-leaflet": "^1.1.0",
    "react-redux": "^5.0.2",
    "react-resize-detector": "^2.1.0",
    "react-router": "^4.3.1",
    "react-swipeable-views": "^0.11.2",
    "redux": "^3.6.0",
    "redux-actions": "^1.2.1",
    "redux-logger": "^2.7.4",
    "redux-thunk": "^2.2.0",
    "throttle-debounce": "^2.0.1",
    "transitive-js": "^0.13.0",
    "turf-along": "^3.0.12",
    "velocity-react": "^1.3.3"
  },
  "devDependencies": {
<<<<<<< HEAD
    "documentation": "^4.0.0-beta.18",
    "es6-math": "^1.0.0",
    "mastarm": "https://github.com/conveyal/mastarm/#8fa45b8c22594adfd2aa66d529a1b57904a8cbee",
=======
    "documentation": "^12.0.3",
    "mastarm": "^5.1.0",
>>>>>>> 77952d73
    "nock": "^9.0.9",
    "react": "^15.4.2",
    "react-dom": "^15.4.2",
    "semantic-release": "^15.13.12"
  },
  "peerDependencies": {
    "react": ">=15.0.0",
    "react-dom": ">=15.0.0"
  },
  "jest": {
    "setupTestFrameworkScriptFile": "<rootDir>/__tests__/test-utils/setup.js",
    "testURL": "http://localhost/"
  }
}<|MERGE_RESOLUTION|>--- conflicted
+++ resolved
@@ -78,14 +78,9 @@
     "velocity-react": "^1.3.3"
   },
   "devDependencies": {
-<<<<<<< HEAD
-    "documentation": "^4.0.0-beta.18",
+    "documentation": "^12.0.3",
     "es6-math": "^1.0.0",
     "mastarm": "https://github.com/conveyal/mastarm/#8fa45b8c22594adfd2aa66d529a1b57904a8cbee",
-=======
-    "documentation": "^12.0.3",
-    "mastarm": "^5.1.0",
->>>>>>> 77952d73
     "nock": "^9.0.9",
     "react": "^15.4.2",
     "react-dom": "^15.4.2",
