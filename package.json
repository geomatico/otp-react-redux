--- conflicted
+++ resolved
@@ -73,10 +73,7 @@
     "redux-actions": "^1.2.1",
     "redux-logger": "^2.7.4",
     "redux-thunk": "^2.3.0",
-<<<<<<< HEAD
     "styled-components": "^5.0.1",
-=======
->>>>>>> 5427bf23
     "transitive-js": "^0.13.0",
     "turf-along": "^3.0.12",
     "velocity-react": "^1.3.3"
