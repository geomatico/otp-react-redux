--- conflicted
+++ resolved
@@ -63,12 +63,8 @@
     "redux-logger": "^2.7.4",
     "redux-thunk": "^2.2.0",
     "semantic-release": "^6.3.2",
-<<<<<<< HEAD
-    "transitive-js": "^0.10.0",
+    "transitive-js": "^0.11.0",
     "turf-along": "^3.0.12",
-=======
-    "transitive-js": "^0.11.0",
->>>>>>> bf31d167
     "velocity-react": "^1.3.3"
   },
   "devDependencies": {
