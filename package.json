{
  "name": "otp-react-redux",
  "description": "A library for writing modern OpenTripPlanner-compatible multimodal journey planning web applications using React and Redux",
  "main": "build/index.js",
  "scripts": {
    "build": "mastarm build --env production",
    "cover": "mastarm test -e test --coverage",
    "jest": "mastarm test -e test",
    "lint": "mastarm lint lib __tests__ --quiet",
    "lint-docs": "documentation lint lib/**/*.js",
    "prepublish": "mastarm prepublish --config configurations/prepublish",
    "prestart": "yarn",
    "test": "yarn run lint && yarn run lint-docs && yarn run jest",
    "start": "mastarm build -e development --serve example.js"
  },
  "standard": {
    "parser": "babel-eslint"
  },
  "repository": {
    "type": "git",
    "url": "https://github.com/opentripplanner/otp-react-redux.git"
  },
  "author": "Conveyal",
  "license": "MIT",
  "bugs": {
    "url": "https://github.com/opentripplanner/otp-react-redux/issues"
  },
  "homepage": "https://github.com/opentripplanner/otp-react-redux#readme",
  "dependencies": {
    "@conveyal/lonlat": "^1.1.0",
    "@mapbox/polyline": "^0.2.0",
<<<<<<< HEAD
    "@opentripplanner/core-utils": "^0.0.17",
    "@opentripplanner/from-to-location-picker": "^0.0.17",
    "@opentripplanner/trip-form": "^0.0.17",
=======
    "@opentripplanner/from-to-location-picker": "^0.0.14",
    "@opentripplanner/geocoder": "^0.0.16",
    "@opentripplanner/location-field": "^0.0.16",
>>>>>>> 40ae6e74
    "bootstrap": "^3.3.7",
    "clone": "^2.1.0",
    "connected-react-router": "^6.5.2",
    "copy-to-clipboard": "^3.0.8",
    "currency-formatter": "^1.4.2",
    "d3-selection": "^1.3.0",
    "d3-zoom": "^1.7.1",
    "deep-equal": "^1.0.1",
    "font-awesome": "^4.7.0",
    "haversine": "^1.1.0",
    "history": "^4.7.2",
    "immutability-helper": "^2.1.1",
    "isomorphic-fetch": "^2.2.1",
    "leaflet": "^1.5.1",
    "leaflet.polylinemeasure": "github:ppete2/Leaflet.PolylineMeasure",
    "lodash.debounce": "^4.0.8",
    "lodash.isequal": "^4.5.0",
    "lodash.memoize": "^4.1.2",
    "moment": "^2.17.1",
    "moment-timezone": "^0.5.23",
    "object-hash": "^1.3.1",
    "object-path": "^0.11.3",
    "prop-types": "^15.6.0",
    "qs": "^6.3.0",
    "react": "^16.9.0",
    "react-addons-shallow-compare": "^15.4.2",
    "react-bootstrap": "^0.32.1",
    "react-dates": "^6.0.2",
    "react-dom": "^16.9.0",
    "react-fontawesome": "^1.5.0",
    "react-leaflet": "^2.4.0",
    "react-redux": "^7.1.0",
    "react-resize-detector": "^2.1.0",
    "react-router": "^5.0.1",
    "react-swipeable-views": "^0.13.3",
    "redux": "^4.0.4",
    "redux-actions": "^1.2.1",
    "redux-logger": "^2.7.4",
    "redux-thunk": "^2.3.0",
    "transitive-js": "^0.13.0",
    "turf-along": "^3.0.12",
    "velocity-react": "^1.3.3"
  },
  "devDependencies": {
    "documentation": "^12.0.3",
    "enzyme": "^3.10.0",
    "enzyme-adapter-react-16": "^1.4.0",
    "enzyme-to-json": "^3.4.0",
    "es6-math": "^1.0.0",
    "lodash.clonedeep": "^4.5.0",
    "mastarm": "^5.1.3",
    "nock": "^9.0.9",
    "react": "^16.9.0",
    "react-dom": "^16.9.0",
    "redux-mock-store": "^1.5.3",
    "semantic-release": "^15.13.12",
    "styled-components": "^5.0.1"
  },
  "peerDependencies": {
    "react": ">=15.0.0",
    "react-dom": ">=15.0.0",
    "styled-components": "^5.0.1"
  },
  "jest": {
    "globalSetup": "<rootDir>/__tests__/test-utils/global-setup.js",
    "setupFilesAfterEnv": [
      "<rootDir>/__tests__/test-utils/setup-env.js"
    ],
    "testURL": "http://localhost/"
  }
}<|MERGE_RESOLUTION|>--- conflicted
+++ resolved
@@ -29,15 +29,11 @@
   "dependencies": {
     "@conveyal/lonlat": "^1.1.0",
     "@mapbox/polyline": "^0.2.0",
-<<<<<<< HEAD
     "@opentripplanner/core-utils": "^0.0.17",
     "@opentripplanner/from-to-location-picker": "^0.0.17",
-    "@opentripplanner/trip-form": "^0.0.17",
-=======
-    "@opentripplanner/from-to-location-picker": "^0.0.14",
     "@opentripplanner/geocoder": "^0.0.16",
     "@opentripplanner/location-field": "^0.0.16",
->>>>>>> 40ae6e74
+    "@opentripplanner/trip-form": "^0.0.17",
     "bootstrap": "^3.3.7",
     "clone": "^2.1.0",
     "connected-react-router": "^6.5.2",
